# Changelog
All notable changes to this project will be documented in this file.

The format is based on [Keep a Changelog](https://keepachangelog.com/en/1.0.0/),
and this project adheres to [Semantic Versioning](https://semver.org/spec/v2.0.0.html).

<<<<<<< HEAD
=======

## [1.6.4] - UNRELEASED
### Added
- New outputs:
  - KiRi: interactive diff
  - KiCanvas: on-line schematic/PCB browser
- General:
  - Operations that copies the project now also copies the PRL and the DRU
  - Files named *.kibot.yml are also detected as configuration files
  - Mechanism to specify
    - All inner layers (inners)
    - All external copper layers (outers)
- Command line:
  - `--help-list-offsets` to list footprint offsets (JLCPCB)
  - `--help-list-rotations` to list footprint rotations (JLCPCB)
  - `--stop-on-warnings` (`-W`) to stop on warnings (#545)
  - `--defs-from-env` allows using environment vars for substitution (#549)
- Global options:
  - `remove_solder_mask_for_dnp` similar to `remove_solder_paste_for_dnp` but
    applied to the solder mask apertures. (#476)
  - `layer_defaults` to specify the default suffix and description. (#504)
  - `include_components_from_pcb` to disable the new behavior that includes
    components from the PCB in the filter/variants processing
  - `restore_project` now also restores the PRL
- Schematic format:
  - Support for *unit names* (#513)
- Internal templates:
  - 3DRender_top, 3DRender_top_straight, 3DRender_bottom and
    3DRender_bottom_straight: to generate simple and quick 3D renders.
  - _KIBOT_POS_DNF_FILTER option to JLCPCB. It now excludes components added
    by KiKit to create panels and can be customized.
  - _KIBOT_PLOT_FOOTPRINT_REFS and _KIBOT_PLOT_FOOTPRINT_VALUES to
    manufacturer templates. (#523)
  - _KIBOT_COMPRESS_MOVE to move gerber and drill files to the compressed
    output, enabled by default. (#537)
- Filters:
  - New `_rot_footprint_jlcpcb` internal filter to fix the JLCPCB bottom
    rotations.
  - New options for the `rot_footprint` filters: (See #510)
    - `mirror_bottom`: used to undo the KiCad mirroring of the bottom.
    - `rot_fields`: list of fields to indicate arbitrary rotations.
    - `offset_fields`: list of fields to indicate arbitrary offsets.
    - `offsets`: a list of pairs containing regex and offset ("x, y")
    - `bennymeg_mode`: used to provide compatibility with the
      bennymeg/JLC-Plugin-for-KiCad tool.
    - `rotations_and_offsets`: a more flexible mechanism to select
      rotations and offsets. So you can have two different rotations
      applied to the same footprint, i.e. different components with
      the same footprint but different orientation in the reel.
- 3D outputs:
  - `download_lcsc` option to disable LCSC 3D model download (See #415)
  - Problems when creating a colored resistor, but we didn't have a cache yet
    (i.e. no model downloaded) #553
- Preflights:
  - Individual directory for the ERC and DRC reports (#562)
- BoM:
  - Support for ${field} expansion. (#471)
  - LCSC links (SchrodingersGat/KiBoM#190)
  - `parse_value` can be used to disable the *Value* parser (See #494)
    Also added a warning about using extra data in the *Value* field.
- iBoM:
  - `forced_name` option to force the name displayed at the top left corner
    (#470)
- Blender export:
  - Support for pcb2blender v2.6/2.7 (Blender 3.5.1/3.6)
  - `auto_camera_z_axis_factor`: used to control the default camera distance
  - Options to create simple animations:
    - PoV `steps`: to create rotation angle increments
    - `default_file_id`: can be used to create numbered PNGs
    - `fixed_auto_camera`: to avoid adjusting the automatic camera on each frame
  - Camera option to set the clip start (#484)
  - Traceback dump when Blender output contains it
  - Subdirectory for each output generated (#541)
  - Option to disable the denoiser (#539)
- KiKit
  - Expand text variables and KiBot %X markers in text objects (see #497)
- PCB Print:
  - Support for CURRENT_DATE text variable
  - Options to mirror the text in the user layers when creating a mirrored page
    (#561)
  - Options to select which layers are used for centering purposes (#573)
- Populate:
  - Basic support for regular list items (#480)
- Position:
  - Experimental support for gerber position files (#500)
- Copy Files:
  - Mode to export the whole project (SCH, PCB, symbols, footprints, 3D models
    and project files) (#491)
- Help for the error levels
- Warnings:
  - Explain about wrong dir/output separation (#493)
- Diff:
  - Added option to un/fill zones before doing the comparison (See #391)
  - Added a new mode where we can control the added/removed colors (#551)

### Changed
- Documentation:
  - Now you can search in the docs
  - Indexed so you can search by topic
  - With a navigation side bar
- Variants and filters:
  - Components only in the PCB are now processed
- QR Lib:
  - Footprints: now they are flagged with exclude from BoM and Pos, also
    with no court yard requirements for KiCad 7
  - Symbol: Excluded from simulation for KiCad 7
- Elecrow, FusionPCB, JLCPCB, PCBWay and P-Ban templates now moves the files
  to the compressed output by default.
  - Note that JLCPCB BoM and Position files aren't included anymore, they are
    uploaded separately.
- Quick Start:
  - Now we generate only for projects, not separated files.
    This avoids problems for sub-sheets in separated dirs.
- Diff:
  - When *check_zone_fills* is enabled now we do a refill for the boards

### Fixed
- Schematics:
  - Problems with deep nested and recycled sheets (#520)
  - Problems saving deep nested sheets
  - Makefile/compress targets
- Rotated polygons and text used in the worksheet (#466)
- The --log/-L didn't enabled full debug for all messages
- BoM:
  - Problems when trying to aggregate the datasheet field (#472)
- kibot-check:
  - Show 7.x as supported (#469)
- Blender export:
  - Rotations are now applied to the current view, not just the top view
  - Board/components not visible for small boards (See #484)
  - Light type names (extra space) (#505)
  - Problems when no point of view was defined (#546)
- update_xml with check_pcb_parity enabled:
  - Avoid errors for KiCad 6 using "Exclude from BoM" components.
    This limitation isn't found on KiCad 7. (#486)
  - *exclude_from_bom* mismatch on KiCad 7
  - *Sheetfile* mismatch on KiCad 7 when testing from different directory
  - Honor the 'Not in schematic' (board_only) flag when doing a parity check
- Dependencies downloader:
  - Problems when connection timed-out
- Sub PCB separation using annotation method for some edeges and KiCad
  versions (#496)
- Problems when using NET_NAME(n) for a value (#511)
- JLCPCB rotations for bottom components
- Copy Files:
  - Warnings when using both, the STEP and WRL model, of the same component
  - Fail to detect 3D models subdirs when running alone
- QR Lib:
  - When used from the preflight the name of the file changed to the name of a
    temporal, generating problems with the plot outputs, like pcb_print
  - Project options not preserved, i.e. set_text_variables failing
  - Bottom QRs should be mirrored in the Y axis
- Diff
  - `current`: didn't apply global variants
  - `current`: didn't honor KiCad native DNP flags, they need a filter
  - Problems when trying to use an already existent worktree (#555)
  - Avoid using unexpected branches for worktrees (#556)
- PCB Print:
  - Issues when forcing the board edge and using scaling (#532)
  - Text not searchable when using newer rsvg-convert tools (#552)
- Quick Start:
  - Problems with KiCad 6+ files using KiCad 5 names for layers
  - Problems scanning dirs without enough privileges
- PCB/SCH Variant
  - Makefile/compress targets (missing project)

>>>>>>> 88536fde
## [1.6.3] - 2023-06-26
### Added
- General:
  - OS environment expansion in ${VAR}
  - Now outputs can request to be added to one or more groups (#435)
  - PCB text variables cached in the PCB are now reset when the config
    uses `set_text_variables`. This is a complex dilemma of KiCad 6/7
    policy implementation. See
    [KiCad issue 14360](https://gitlab.com/kicad/code/kicad/-/issues/14360).
    (#441)
  - Default values for @TAGS@
  - Parametrizable imports
- Command line:
  - `--list-variants` List all available variants (See #434)
  - `--only-names` to make `--list` list only output names
  - `--only-pre` to list only the preflights
  - `--only-groups` to list only the groups
  - `--output-name-first` to list outputs by name, no description (See #436)
- Global options:
  - `use_os_env_for_expand` to disable OS environment expansion
  - `environment`.`extra_os` to define environment variables
  - `field_voltage` Name/s of the field/s used for the voltage raiting
  - `field_package` Name/s of the field/s used for the package, not footprint
  - `field_temp_coef` Name/s of the field/s used for the temperature
     coefficient
  - `field_power` Name/s of the field/s used for the power raiting
  - `invalidate_pcb_text_cache` controls if we reset the text variables cached
    in the PCB file.
  - `git_diff_strategy` selects how we preserve the current repo state.
    (See #443)
- Filters:
  - New `value_split` to extract information from the Value field and put it in
    separated fields. I.e. tolerance, voltage, etc.
  - New `spec_to_field` to extract information from the distributors specs and
    put in fields. I.e. RoHS status.
  - New `generic` options `exclude_not_in_bom` and `exclude_not_on_board` to
    use KiCad 6+ flags. (See #429)
- Internal templates:
  - JLCPCB_with_THT and JLCPCB_stencil_with_THT: adding THT components.
- New internal filters:
  - `_value_split` splits the Value field but the field remains and the extra
    data is not visible
  - `_value_split_replace` splits the Value field and replaces it
- Internal templates:
  - CheckZoneFill: Used to check if a zone fill operation makes the PCB quite
    different (#431)
  - Versions with stencil for Elecrow, FusionPCB, P-Ban and PCBWay.
  - PanelDemo_4x4: Demo for a 4x4 panel.
- Render_3D:
  - `realistic`: can be used to disable the realistic colors and get the GUI ones
  - `show_board_body`: can be used to make the PCB core transparent (see inner)
  - `show_comments`: to see the content of the User.Comments layer.
  - `show_eco`: to see the content of the Eco1.User/Eco2.User layers.
  - `show_adhesive`: to see the content of the *.Adhesive layers.
- Navigate_Results:
  - `skip_not_run`: used to skip outputs not generated in default runs.
- Compress:
  - `skip_not_run`: used to skip outputs not generated in default runs.
- Position:
  - `quote_all`: forces quotes to all values in the CSV output. (See #456)

### Changed
- Command line:
  - `--list` also lists groups
- KiCad v6/7 schematic:
  - When saving an schematic the hierarchy is expanded only if needed,
    i.e. value of an instance changed
- List actions:
  - Now you must explicitly ask to configure outputs. Otherwise isn't needed.
    As a result you no longer need to have an SCH/PCB. Use `--config-outs` to
    get the old behavior.
- Git diff link file name:
  - Now we default to using worktrees instead of stash push/pop. As a side
    effect the names of the git points are changed. This is because main/master
    only applies to the main worktree. So the names now refer to the closest
    tag.
- JLCPCB_stencil: Is now just like JLCPCB. The only difference is the added
  layers.

### Fixed
- KiCad v6/7 schematic:
  - Net Class Flags not saved in variants or annotated schematics
  - Repeated UUIDs saved in variants
  - Bitmap scale not saved in variants or annotated schematics
  - `lib_name` attribute not saved in variants or annotated schematics
- Position:
  - Components marked as "Exclude from position files" not excluded when only
    SMD components are selected. (See #429)
- Diff:
  - KIBOT_TAG with n > 0 skipped n commits, not n tags (#430)
  - Details related to the project not applied during a diff involving a
    variant (project not copied) (#438)
- Copy files:
  - PCB not loaded if the only action was to copy the 3D models
  - Problems for STEP models when copying models
- Gerber:
  - Problems trying to compress gerbers for a board with inner layers when
    using legacy file extensions (#446)
- Electro-grammar:
  - Problems with floating point tolerances (i.e. 0.1%) (#447)
- KiCad user template directory autodetection for KiCad 7+

## [1.6.2] - 2023-04-24
### Added
- General:
  - Support for time stamp in the date (i.e. 2023-04-02T09:22-03:00)
  - Support to pass variables to the 3D models download URL (#414)
  - Support for netclass flags (#418)
  - Export KICADn_* environment variables for the older versions
    So you can use KICAD6_* variables on KiCad 7.
- Expansion patterns:
  - **%M** directory where the pcb/sch resides. Only the last component
    i.e. /a/b/c/name.kicad_pcb -> c  (#421)
- Command line:
  - `--banner N` Option to display a banner
  - `--log FILE` Option to log to a file, in addition to the stderr
- Global options:
  - `colored_tht_resistors` to disable the 3D colored resistors.
  - `field_tolerance` field/s to look for resistor tolerance.
  - `default_resistor_tolerance` which tolerance to use when none found.
  - `cache_3d_resistors` to avoid generating them all the time.
  - `resources_dir` to specify fonts and colors to install (CI/CD)
- 3D: colored 3D models for THT resistors
- Blender export:
  - Better default light
  - More light options
- Datasheet download: now the warnings mention which reference failed.
- Plot related outputs and PCB_Print:
  - `individual_page_scaling`: to control if the center of the page is computed
    using all pages or individually.
- Plot related outputs:
  - All outputs now support scaling.
- BoM:
  - Support for extra information in the *Value* field.
    Currently just parsed, not rejected.
- PCB/SCH parity test:
  - Check for value and fields/properties.
- SCH print:
  - Support for title change
- VRML:
  - Option to use the auxiliary origin as reference. (#420)

### Fixed
- Makefile: don't skip all preflights on each run, just the ones we generate
  as targets. (#405)
- KiKit present: problems when no board was specified. (#402)
- Datasheet download:
  - Avoid interruptions when too many redirections is detected (#408)
- PcbDraw:
  - KiCad 7.0.1 polygons used as board edge. (yaqwsx/PcbDraw#142)
- PCB Print:
  - Interference between the visible layers in the PRL file and the results
    when scaling. (#407)
  - Problems with images in the WKS (KiCad 5/6)
- Diff:
  - Problems when using an output and no variant specified.
- PCB/SCH parity test:
  - Workaround for bogus net codes generated by KiCad (#410)
- 3D Models:
  - Problems to download KiCad 7 models (#417)
  - Added workaround for KiCad 7 failing to export VRMLs for PCBs using paths
    relative to the footprint. (See #417)
- VRML:
  - ref_y coordinate not used. (#419)

### Changed:
- Some R, L and C values that were rejected are accepted now. You just get a
  warning about what part of the value was discarded.


## [1.6.1] - 2023-03-16
### Added
- KiCad 7.0.1 support
- Global options:
  - `allow_blind_buried_vias` and `allow_microvias` for KiCad 7 (no longer in
     KiCad)
  - `erc_grid` to specify the grid size for KiCad 7 ERC tests
- Report:
  - Counters for total vias and by via type (`vias_count`, `thru_vias_count`,
    `blind_vias_count` and `micro_vias_count`)
  - Warnings when micro and/or blind vias aren't allowed, but we found them.
- KiCad 7 specific:
  - Avoid warnings about missing coutyard for footprints marked as excluded
    from courtyard tests.
  - `kicad_dnp_applied` global option to use the *Do Not Populate* schematic
    flag as *do not fit* for KiBot, enabled by default.
  - `kicad_dnp_applies_to_3D` global option to eliminate the 3D models of
    components marked as *Do Not Populate*. This option applies to the case
    where no filter or variants are in use. Enabled by default. The
    `kicad_dnp_applied` option also disables it.
  - `cross_using_kicad` global option to use KiCad to cross DNP components in
    the schematic. Enabled by default.

### Fixed
- Problems to detect the schematic name when the path to the config contained a
  dot that isn't used for an extension and some particular conditions were met.
- PCB Print: KiCad crashing on some complex filled zones (#396)

## [1.6.0] - 2023-02-06
### Added
- General:
  - Support for `groups` of `outputs`
  - Internal templates import
  - Better support for wrong pre-flight options (#360)
  - A mechanism to cache downloaded 3D models
  - Support to download 3D models from EasyEDA (using LCSC codes)
- Global options:
  - field_lcsc_part: to select the LCSC/JLCPCB part field
- New outputs:
  - `vrml` export the 3D model in Virtual Reality Modeling Language (#349)
  - `ps_sch_print`, `dxf_sch_print` and `hpgl_sch_print` variants of
    `pdf_sch_print`
  - `blender_export` exports the PCB to Blender and other 3D formats,
     renders the PCB with impressive quality (experimental)
- New internal filters:
  - `_only_smd` used to get only SMD parts
  - `_only_tht` used to get only THT parts
  - `_only_virtual` used to get only virtual parts
- Variants:
  - Support for multi-boards as defined by KiKit
- Internal templates:
  - FusionPCB: gerber, drill and compress
  - Elecrow: gerber, drill and compress
  - JLCPCB: gerber, drill, position, BoM and compress
  - MacroFab_XYRS: XYRS position file compatible with MacroFab
  - P-Ban: gerber, drill and compress
  - PCB2Blender_2_1: generates a pcb2blender 2.1 file to import on Blender
    (See #349)
  - PCB2Blender_2_1_haschtl: PCB2Blender_2_1 variant for @Haschtl fork.
  - PCBWay: gerber, drill and compress
- Compress:
  - Option to use the output's `dir` as reference (`from_output_dir`)
- iBoM:
  - `hide_excluded` to hide excluded *.Fab drawings.
- PCB_Print:
  - Added a mechanism to create a page for each copper layer. (#365)
- Plot related outputs and PCB_Print:
  - Added support for the KiCad 6 "sketch_pads_on_fab_layers" option. (#356)
- Report:
  - Expansion for KiCad text variables and environment variables (See #368)
- *SCH_Print:
  - Added options to select the color theme and enable background color. (#362)
- SVG:
  - Options to limit the view box to the used area.
### Fixed
- BoM:
  - pre_transform filers can't be logic filters
- Copy_Files:
  - Problems on KiCad 5 (no 3rd party dir) (#357)
  - Problems with compress output (also Makefile) (#372)
- DOCs
  - annotate_pcb pre-flight missing options (#360)
  - annotate_pcb pre-flight wrong example (#360)
- iBoM:
  - Variant changes to the *.Fab weren't exported.
    Now all 2D variant stuff is applied before calling iBoM (#350)
- PCB_Print:
  - Images not showing in custom frames. (#352)
  - Problems when trying to use groups of layers (i.e. copper)
- Report:
  - Computed size when using circles and some arcs in the PCB edge (#375)
### Changed
- Downloaded 3D models are no longer discarded.
  They are stored in ~/.cache/kibot/3d
  You can change the directory using KIBOT_3D_MODELS
- License is now AGPL v3, since we are incorporating AGPL code.

## [1.5.1] - 2022-12-16
### Fixed
- System level resources look-up

## [1.5.0] - 2022-12-16
### Added
- New output:
  - `populate` to create step-by-step assembly instructions
    With support for `pcbdraw` and `render_3d`.
  - `panelize` to create a PCB panel containing N copies of the PCB.
  - `stencil_3d` to create 3D self-registering printable stencils.
  - `stencil_for_jig` to create steel stencils and 3D register.
  - `kikit_present` to create a project presentation web page.
- generic filters: options to filter by PCB side
- BoM:
  - Option to link to Mouser site.
  - Human readable text output format.
- Diff:
  - Option to compare only the first schematic page. (See #319)
- iBoM:
  - Support for the `offset_back_rotation` option
- Navigate Results:
  - Support for compress
- PcbDraw:
  - BMP output format
  - Image margin
  - Outline width
  - Solder paste removal
  - V-CUTS layer
  - Resistor remap and flip
  - A `remap_components` option with better type checks
  - Better support for variants
  - Option to control the *SVG precision* (units scale)
  - Filter expansion in `show_components` and `highlight`
- PCB_Print:
  - Option to control the *SVG precision* (units scale)
  - Now the text in the PDF is searchable. (#331)
  - Margins for the autoscale mode. (#337)
- Render_3D:
  - Option to render only some components (like in PcbDraw)
  - Option to auto-crop the resulting PNG
  - Option to make transparent the background
  - Option to highlight components
- SVG:
  - Option to control the *SVG precision* (units scale)

### Changed
- Diff:
  - Now the default is to compare all the schematic pages. (#319)
- Report:
  - loss tangent decimals, added one more.

### Fixed
- QR lib update: Problems when moving the footprint to the bottom for
  KiCad 5.
- SVG, PCB_Print, PcbDraw: Problems to display the outputs using Chrome and
  Firefox.
- Diff: Problems when comparing to a repo point where the PCB/SCH didn't exist
  yet. (#323)
- Report: Problems when using NPTH holes with sizes that doesn't correspond to
  real drill tools. It generated bogus reports about wrong OARs. (#326)
- Problems when using more than one dielectric in the stack-up. (#328)
- Gerber: Extension used for JLCPCB inner layers. (#329)
- BoM:
  - The length of the CSV separator is now validated.
  - Using \t, \n, \r and \\ is now supported. (See #334)
  - Digi-key link in the HTML output.
- KiBoM: User defined fields wasn't available as column names. (#344)
- Imports:
  - Problems with recursive imports when the intermediate import didn't
    contain any of the requested elements (i.e. no outputs). (#335)
- Navigate results: fail when no output to generate. Now you get a warning.
- Makefile: outputs marked as not run by default were listed in the `all`
  target.

## [1.4.0] - 2022-10-12
### Added
- General things:
  - Some basic preprocessing, now you can parametrize the YAML config.
    (See #233 #243)
  - Support for 3D models aliases and also a global option to define
    them in the KiBot configuration (See #261)
  - Environment and text variables now can be used as 3D model aliases.
    (See #261)
  - Environment and text variables expansion is now recursive.
    So in `${VAR}` the *VAR* can contain `${OTHER_VAR}`
  - Command line option to specify warnings to be excluded. Useful for
    warnings issued before applying the global options (i.e during
    import). (#296)
  - `pre_transform` filter to outputs supporting variants.
- New outputs:
  - PCB_Variant: saves a PCB with filters and variants applied.
  - Copy_Files: used to copy files to the output directory. (#279)
                You can also copy the 3D models.
- Support for Eurocircuits drill adjust to fix small OARs.
  Option `eurocircuits_reduce_holes`. (#227)
- Global options:
  - Support for changing text variables with variants during outputs creation.
    Option `set_text_variables_before_output`. (See #233)
  - Options to control which stuff is changed on PCB variants: (See #270)
    - cross_footprints_for_dnp
    - remove_adhesive_for_dnp
    - remove_solder_paste_for_dnp
    - hide_excluded (default value)
  - Mechanism to give more priority to local globals. (See #291)
- Diff:
  - Mechanism to compare using a variant (See #278)
  - Mechanism to specify the current PCB/Schematic in memory (See #295)
  - Mechanism to compare with the last Nth tag (See #312)
  - Option to skip pages with no differences
- Sch Variant:
  - Option to copy the project. Needed for text variables.
  - Option to change the title (similar to PCB Variant)
- Render_3D: Options to disable some technical layers and control the
  silkscreen clipping. (#282)
- Internal BoM:
  - Now you can aggregate components using CSV files. (See #248)
  - Added some basic support for "Exclude from BoM" flag (See #316)
- Now you can check PCB and schematic parity using the `update_xml` preflight
  (See #297)
- New filters:
  - `urlify` to convert URLs in fields to HTML links (#311)
  - `field_modify` a more generic field transformer
- Position: option to set the resolution for floating values (#314)

### Fixed
- Problems to compress netlists. (#287)
- 2D PCB processing didn't show in 3D targets (i.e. solder paste not removed in
  the 3D render). (See #270)
- KiBot exited when downloading a datasheet and got a connection error
  (#289 #290)
- KiCad 5 "assert "lower <= upper" failed in Clamp()" (#304)
- Missing XYRS information for components with multiple units (#306)
- Schematic v6:
  - Problems when creating a variant of a sub-sheet that was edited as a
    standalone sheet (#307)
  - Autoplace fields could be lost in variants.
- iBoM: Name displayed in the HTML when using filters and/or variants.
- Position: Components wrongly separated by side when the side column wasn't
  the last column (#313)

### Changed
- Diff:
  - When comparing a file now the links says Current/FILE instead of None
  - The default was to compare the current file on storage, now is the current
    file on memory. It includes the zone refill indicated in the preflights.
    (See #295)
  - Now the error about differences bigger than the threshold is more clear.
    KiBot also returns a distinct error level.
- Now the global `dir` option also applies to the preflights, can be disabled
  using `use_dir_for_preflights`. (#292)
- When importing globals now options that are lists or dicts are merged, not
  just replaced. (#291)


## [1.3.0] - 2022-09-08
### Added
- New outputs:
  - Diff: to compute differences between PCBs and SCHs. (INTI-CMNB/KiAuto#14)
  - Info: collects info about the environment. (See #209)
- Try to download missing tools and Python modules.
  The user also gets more information when something is missing.
  It can be disabled from the command line.
- Global options:
  - Cross components without a body (#219)
  - Restore the project at exit (#250)
- Imports:
  - Now you can nest imports (import from an imported file) (#218)
  - Preflights can be imported (#181)
- `--dont-stop` command line option, to try to continue even on errors (#209)
- PDF/SVG PCB Print: option to print all pages/single page (#236)
- iBoM: Support for variants that change component fields (#242)
- Workaround for problems with DRC exclusions (See INTI-CMNB/KiAuto#26, #250)
  Global option: `drc_exclusions_workaround`
  KiCad bug [11562](https://gitlab.com/kicad/code/kicad/-/issues/11562)
- Internal BoM: KiCad 6 text variables expansion in the fields (#247)
- Compress: Option to store symlinks. (See #265)
- PCB Print:
  - Option to configure the forced edge color. (#281)
  - Option to control the resolution (DPI). (See #259)
  - Option to move the page number to the extension (page_number_as_extension)
    (See #283)
  - Option to customize the page numbers (See #283)
- Installation checker: option to show the tool paths.

### Fixed
- OAR computation (Report) (#225)
- Position: Problems when doing manual panelization (repeated references) (#224)
- PCB_Print:
  - Problems with filtered/modified PCBs
  - Problems with zones on multiple layers (#226)
  - Problems with `hide_excluded: true` and components not in the SCH (#258)
  - Text vars generated in the same run didn't show up (#280)
  - Low resolution for the solder mask. (See #259)
- SCH Variants on KiCad 6: Problems with missing values in the title block.
- Report: Converted file wasn't stored at `dir` (#238)
- Datasheet download: Time-outs on some servers expecting modern browsers (#240)
- SCH Print and Netlist: name collisions. When the default name used by KiCad
  belongs to an already existing file. (#244)
- Install checker: fixed problems to detect iBoM installed as plugin. (#209)
- Internal Netlist generation (i.e. iBoM with variants): problems withg
  components that doesn't specify a library. (See #242)
- Problems when setting a text variable to an empty string. (#268)
- QR lib update: Problems when moving the footprint to the bottom. (#271)
- Misleading messages for missing 3D models that starts with ${VAR} when VAR
  isn't defined. The old code tried to make it an absolute path.

### Changed
- The order in which main sections are parsed is now fixed.
  The declared order is ignored. The order is:
  kiplot/kibot, import, global, filters, variants, preflight, outputs
- Datasheet download:
  - Continue downloading if an SSL certificate error found (#239)
- PCB_Print: PNGs no longer has transparent background. This is because now we
  use a PDF as intermediate step.
- Fails to expand KiCad vars are reported once (not every time)
- No more warnings about missing 3D models when we can download them


## [1.2.0] - 2022-06-15
### Added
- The outputs help now display the more relevant options first and highlighted.
  Which ones are more relevant is somehow arbitrary, comments are welcome.
- General stuff:
  - Outputs now can have priorities, by default is applied.
    Use `-n` to disable it.
- New outputs:
  - `navigate_results` creates web pages to browse the generated outputs.
     [Example](https://inti-cmnb.github.io/kibot_variants_arduprog_site/Browse/t1-navigate.html)
- New globals:
  - `environment` section allows defining KiCad environment variables.
    (See INTI-CMNB/KiAuto#21)
- GitHub discussions are now enabled. Comment about your KiBot experience
  [here](https://github.com/INTI-CMNB/KiBot/discussions)

### Fixed
- Components with mounting hole where excluded (#201)
- GenCAD output targets.
- Problems expanding multiple KiCad variables in the same value.
- XML BoM: Fixed problems with fields containing / (#206)
- pcb_print: vias processing was disabled.
- pcb_print: problems with frame in GUI mode and portrait page orientation.
- svg_pcb_print: page orientation for portrait.

### Changed
- KiCad environment variables: more variables detected, native KiCad 6 names,
  all exported to the environment (#205)
- Consequences of the priorities implementation:
  - `qr_lib` outputs are created before others
  - `navigate_results` and `compress` outputs are created after others

## [1.1.0] - 2022-05-24
### Added
- `kibot-check` tool to check the installation
- New outputs:
  - KiCad netlist generation
  - IPC-D-356 netlist generation (#197)
- Internal BoM:
  - Pattern and text variables expansion in the title (#198)
  - Customizable extra info after the title (#199)

### Fixed
- Already configured outputs not created (i.e. when creating reports)
- KiCost+Internal variants: UTF-8 problems
- KiCost+Internal variants: problem with `variant` field capitalization

## [1.0.0] - 2022-05-10
### Added
- General stuff:
  - KiCad 6 support
  - Import mechanism for filters, variants and globals (#88)
  - Outputs can use the options of other outputs as base (extend them). (#112)
  - A mechanism to avoid running some outputs by default. (#112)
  - `--cli-order` option to generate outputs in arbitrary order. (#106)
  - `--quick-start` option to create usable configs and outputs.
- Filters and variants:
  - Options to better control the rotation filter (#60 and #67):
    - invert_bottom: bottom angles are inverted.
    - skip_top: top components aren't rotated.
    - skip_bottom: bottom components aren't rotated.
  - Generic filter: options to match if a field is/isn't defined.
  - Another experimental mechanism to change 3D models according to the variant.
    (#103)
  - Support for variants on KiCost output. (#106)
- Expansion patterns:
  - **%g** the `file_id` of the global variant.
  - **%G** the `name` of the global variant.
  - **%C1**, **%C2**, **%C3** and **%C4** the comments in the sch/pcb title
    block.
  - **%bc**, **%bC1**, **%bC2**, **%bC3**, **%bC4**, **%bd**, **%bf**,
    **%bF**, **%bp** and **%br** board data
  - **%sc**, **%sC1**, **%sC2**, **%sC3**, **%sC4**, **%sd**, **%sf**,
    **%sF**, **%sp** and **%sr** schematic data
  - **%V** the variant name
  - **%I** user defined ID for this output
  - Now patterns are also expanded in the out_dir name.
- Global options:
  - Default global `dir` option.
  - Default global `units` option.
  - Global option to specify `out_dir` (like -d command line option)
  - Global options to control the date format.
  - Added global options to define the PCB details (`pcb_material`,
    `solder_mask_color`, `silk_screen_color` and `pcb_finish`)
- New preflights:
  - Commands to replace tags in the schematic and PCB (KiCad 5). (#93)
    Also a mechanism to define variables in KiCad 6. (#161)
  - Annotate power components. (#76)
  - Annotate according to PCB coordinates (#93)
- New outputs:
  - 3D view render
  - Report generation (for design house) (#93)
  - QR codes generation and update: symbols and footprints. (#93)
  - Print PCB layers in SVG/PDF/PS/EPS/PNG format.
  - Join PDFs. (#156)
  - Export PCB in GENCAD format. (#159)
  - Datasheet downloader. (#119)
- XLSX BoM: option to control the logo scale (#84)
- PDF/SVG PCB Print:
  - option `hide_excluded` to hide components marked by the `exclude_filter`.
    https://forum.kicad.info/t/fab-drawing-for-only-through-hole-parts/
  - mechanism to change the block title. (#102)
  - KiCad 6 color theme selection.
  - New `pcb_print` output with more flexibility and faster.
- Internal BoM:
  - option to avoid merging components with empty fields.
    Is named `merge_both_blank` and defaults to true.
  - when a `Value` field can't be interpreted as a `number+unit`,
    and it contain at least one space, now we try to use the text before the
    space. This helps for cases like "10K 1%".
  - `count_smd_tht` option to compute SMD/THT stats. (#113)
  - option to add text to the `join` list. (#108)
  - two other options for the sorting criteria.
  - XYRS support (you can generate position files using it)
  - CSV `hide_header` option
- Drill:
  - Excellon: added `route_mode_for_oval_holes` option.
  - Support for blind/buried vias. (#166)
- SCH PDF Print: monochrome and no frame options.
- Compress:
  - Now you can compress files relative to the current working directory.
    So you can create a compressed file containing the source schematic and
    PCB files. (#93)
  - Added an option to remove the files we compressed. (#192)
- Support for new KiCost options `split_extra_fields` and `board_qty`. (#120)
- Position files now can include virtual components. (#106)
- Support for `--subst-models` option for KiCad 6's kicad2step. (#137)

### Changed
- Internal BoM: now components with different Tolerance, Voltage, Current
  and/or Power fields aren't grouped together.
  These fields are now part of the default `group_fields`. (#79)
- JLCPCB example, to match current recommendations
  (g200kg/kicad-gerberzipper#11)
- Internal BoM: the field used for variants doesn't produce conflicts. (#100)
- The `%v/%V` expansion patterns now expand to the global variant when used in
  a context not related to variants. I.e. when a `compress` target expands
  `%v`.
- Now you get an error when defining two outputs with the same name.
- The `%d/%sd/%bd` expansion patterns are now affected by the global `date_format`.
  Can be disabled using `date_reformat: false`. (#121)
- The default output pattern now includes the `output_id` (%I)
- The `source` path for `compress` now has pattern expansion (#152)

### Fixed
- Position files now defaults to use the auxiliary origin as KiCad.
  Can be disabled to use absolute coordinates. (#87)
- Board View:
  - flipped output. (#89)
  - problems with netnames using spaces. (#90)
  - get_targets not implemented. (#167)
- Schematic
  - load: problems with fields containing double quotes. (#98)
  - Paper orientation was discarded on v5 files. (#150)
- `--list`: problems with layers and fields specific for the project.
  (INTI-CMNB/kibot_variants_arduprog#4)
- Makefile: %VALUE not expanded in the directory targets.
- KiCost variants:
  - empty DNF fields shouldn't be excluded. (#101)
  - problems when setting a field in a variant that doesn't
    exist when no variant is selected. (#105)
- KiCost: list arguments wrongly passed. (#120)
- PCB Print: to show the real name of the PCB file. (#102)
- Compress: not expanding %VALUES in target dirs. (#111)
- Gerber: job file didn't use the global output pattern. (#116)
- Warnings count
- Update XML: Removed the side effect Bom. (#106)
- Problems when using a hidden config file, using an output that needs the SCH,
  not specifying the SCH and more than one SCH was found. (#138)
- 3D: problems to download 3D models for native KiCad 6 files. (#171)
      (not imported from KiCad 5)
- Problems when using page layout files with relative paths. (#174)


## [0.11.0] - 2021-04-25
### Added
- `erc_warnings` preflight option to consider ERC warnings as errors.
- Pattern expansion in the `dir` option for outputs (#58)
- New filter types:
  - `suparts`: Adds support for KiCost's subparts feature.
  - `field_rename`: Used to rename schematic fields.
  - `var_rename_kicost`: Like `var_rename` but using KiCost mechanism.
- New KiCost variant style.
- `skip_if_no_field` and `invert` options to the regex used in the generic
  filter.
- Board view file format export (#69)
- Experimental mechanism to change 3D models according to the variant.
- Support for width, style and color in "wire notes" (#70)
- Level and comment to columns in the XLSX BoM output.
- Basic KiCost support (**experimental**).
- Basic internal BoM and KiCost integration (**experimental**).

### Changed
- Errors and warnings from KiAuto now are printed as errors and warnings.
- Schematic dependencies are sorted in the generated Makefiles.
- Makefile variables KIBOT, DEBUG and LOGFILE can be defined from outside.
- Reference ranges of two elements no longer represented as ranges.
  Examples: "R1-R2" is now "R1 R2", "R1-R3" remains unchanged.

### Fixed
- Problem when using E/DRC filters and the output dir didn't exist.
- Not all errors during makefile generation were caught (got a stack trace).
- Output dirs created when generating a makefile for a compress target.
- Problems with some SnapEDA libs (extra space in lib termination tag #57)
- The "References" (plural) column is now coloured as "Reference" (singular)

## [0.10.1] - 2021-02-22
### Added
- GitLab CI workaround
- Verbosity level is now passed to KiAuto

## [0.10.0-4] - 2021-02-16
### Fixed
- Problem using Python 3.6 (ZipFile's compresslevel arg needs 3.7)

## [0.10.0-3] - 2021-02-16
### Fixed
- Problem using Python 3.6 (StreamHandler.setStream introduced in 3.7)

## [0.10.0-2] - 2021-02-12
### Fixed
- Missing python3-distutils dependency on Debian package.

## [0.10.0] - 2021-02-12
### Added
- The multipart id to references of multipart components others than part 1.
- Internal BoM:
  - `no_conflict` option to exclude fields from conflict detection.
  - HTML tables can be sorted selecting a column (Java Script).
  - You can consolidate more than one project in one BoM.
- Support for KICAD_CONFIG_HOME defined from inside KiCad.
- Now layers can be selected using the default KiCad names.
- More control over the name of the drill and gerber files.
- More options to customize the excellon output.
- Custom reports for plot outputs (i.e. custom gerber job generation)
- Example configurations for gerber and drill files for:
  - [Elecrow](https://www.elecrow.com/)
  - [FusionPCB](https://www.seeedstudio.io/fusion.html)
  - [JLCPCB](https://jlcpcb.com/)
  - [P-Ban](https://www.p-ban.com/)
  - [PCBWay](https://www.pcbway.com)
- Support for ZIP/TAR/RAR generation.
- Makefile generation.
- KiAuto time-out control.
- Now you can import outputs from another config file.

### Changed
- Now the default output name applies to the DRC and ERC report names.
  This provides more coherent file names.
- Internal BoM: The "Quantity" column no longer includes the DNF/C status.
  This status was moved to a separated column named `Status`.
  You can join both columns if you want.
- Internal BoM: HTML rows are highlighted on hover (not just the cell).
- Now information messages go to stdout (not stderr).
  Debug, warning and error messages still use stderr.
- Now InteractiveHtmlBom can be installed just as a plugin.

### Fixed
- Extra data about drill marks in gerber files.
- Problems using internal names for drill maps in gerb_drill output (#47).
- Problems using layer suffixes containing non-ASCII chars (i.e. UTF-8).
- Problems when using components with more than 10 subparts.


## [0.9.0] - 2021-01-04
### Added
- iBoM output: file name patterns are allowed for the `netlist_file` option.
- File name patterns: %F is the name of the source file without extension, but
  with the path.
- A hint for pip installations without using `--no-compile`.
- Support to field overwrite according to variant.
- Support to generate negative X positions for the bottom layer.
- A filter to rotate footprints in the position file (#28).
- The step output now can download missing 3D models.

### Changed
- Now position files are naturally sorted (R10 after R9, not after R1)
- Position files in CSV format quotes only the columns that could contain an
  space. Just like KiCad does.

### Fixed
- Now we support missing field names in schematic library entries.
- Generic filter `include_only` option worked only when debug enabled.

## [0.8.1] - 2020-12-09
### Added
- Internal BoM HTML: highlight cell when hover.
- Internal BoM HTML: allow to jump to REF of row number using anchors.

### Fixed
- Internal BoM separator wasn't applied when using `use_alt`
- Problems loading plug-ins when using `pip`.

## [0.8.0] - 2020-11-06
### Added
- The KiBoM and internal BoM generators now support configuring the
  separator used for the list of references.
- Help for filters and variants.
- Support for new `pcbnew_do export` options.
- Filters for KiBot warnings.
- Columns in position files can be selected, renamed and sorted as you
  like.

### Fixed
- KiBom variants when using multiple variants and a component uses more
  than one, specifying opposite rules.
- Problems when using the `pdf_pcb_print` output and variants to remove
  a component with ridiculous pads that only has solder paste (no
  copper, nor even solder mask aperture).
- Excellon drill output when using unified output and not using default
  KiCad names.


## [0.7.0] - 2020-09-11
### Added
- Now variants are separated entities. Two flavors implemented: KiBoM
  and IBoM.
- New filters entities. They work in complement with variants.
  All the filtering functionality found in KiBoM and IBoM is supported.
- Most outputs now supports variants. You can:
  - Mark not fitted components with a cross in the schematic
  - Mark not fitted components with a cross in the *.Fab layers of the
    PCB
  - Remove solder paste from not fitted components
  - Remove adhesive glue from not fitted components
  - Exclude components from the BoM (also mark them as DNF and/or DNC
    (Do Not Change))
  - Exclude components from the interactive BoM
  - Remove not fitted components from the STEP file
  - Exclude components from the position (pick & place) file
- Default output file name format and default variant can be specified
  from the command line.

### Fixed
- Virtual components are always excluded from position files.
  Note you can change it using the variants mechanism.

## [0.6.2] - 2020-08-25
### Changed
- Discarded spaces at the beginning and end of user fields when creating the
  internal BoM. They are usually mistakes that prevents grouping components.

### Fixed
- The variants logic for BoMs when a component requested to be only added to
  more than one variant.
- Removed warnings about malformed values for DNF components indicating it in
  its value.
- Problems with PcbDraw when generating PNG and JPG outputs. Now we use a more
  reliable conversion method when available.

## [0.6.1] - 2020-08-20
### Added
- More robust behavior on GUI dependent commands.

### Changed
- Incorporated mcpy, no longer a dependency.

### Fixed
- Problems when using `pip install` without --no-compile.
  At least for user level install.

## [0.6.0] - 2020-08-18
### Added
- Internal BoM generator, based on KiBoM code.
  This generator doesn't need the netlist, works directly from the SCH.
  It features enhanced HTML and XLSX outputs, in addition to the CSV, TSV, TXT
  and XML traditional outputs.
- Support for full KiBoM configuration from the YAML
- Added output to print to an SVG file.
- Added default output file name pattern. Can be applied to all outputs.
- Unified output name:
  - `pdf_pcb_print.output` can be used instead of `pdf_pcb_print.output_name`
  - `gerber.gerber_job_file` option to control the gerber job file name.
  - `output` option to control the file name to all plot output formats.
  - `drill`, `drill.map` and `position` file names can be configured.
  - Output file names supports expansion of various interesting values (base
    name, sheet title, revision, etc.).
- The filters now accept the following aliases (suggested by @leoheck):
  - `filter_msg` -> `filter`
  - `error_number` -> `number`
  - `regexp` -> `regex`

### Changed
- Default file names for:
  - pdf_pcb_print: includes the used layers
  - drill maps: uses drill instead of drl
  - drill: uses drill instead of drl, used in gbr and drl.
  - position: no -pos in CSVs
  - step: adds -3D
  - pdf_sch_print: adds -schematic
  - IBoM: contains the project name.

## [0.5.0] - 2020-07-11
### Changed
- Removed the "plot" option "check_zone_fills". Use the preflight option.
- Drill outputs: map.type and report.filename now should be map and report.
  The old mechanism is currently supported, but deprecated.
- Now the command line usage is more clearly documented, but also more strict.
- The --list option doesn't need a PCB file anymore.
  Note that passing it is now considered an error.
- Now we test the PCB and/or SCH only when we are doing something that needs
  them.

### Added
- The layers entry is much more flexible now.
  Many changes, read the README.md
- PcbDraw output.
- -e/--schematic option to specify any schematic (not just derived from the PCB
  name.
- -x/--example option to generate a complete configuration example.
- --example supports --copy-options to copy the plot options from the PCB file.
- Help for the supported outputs (--help-list-outputs, --help-outputs and
  --help-output)
- Help for the supported preflights (--help-preflights)
- Better YAML validation.
- Added HPGL options:
  - pen_number
  - pen_speed
- Added metric_units to DXF options
- Added KiBoM options
  - number
  - variant
  - conf
  - separator
- Added the following InteractiveHtmlBom options:
  - dark_mode
  - hide_pads
  - show_fabrication
  - hide_silkscreen
  - highlight_pin1
  - no_redraw_on_drag
  - board_rotation
  - checkboxes
  - bom_view
  - layer_view
  - include_tracks
  - include_nets
  - sort_order
  - no_blacklist_virtual
  - blacklist_empty_val
  - netlist_file
  - extra_fields
  - normalize_field_case
  - variant_field
  - variants_whitelist
  - variants_blacklist
  - dnp_field

### Fixed
- The `sketch_plot` option is now implemented.
- 'ignore_unconnected' preflight wasn't working.
- The report of hwo many ERC/DRC errors we found.

## [0.4.0] - 2020-06-17
### Added
- STEP 3D model generation
- Support for unpatched InteractiveHtmlBom

## [0.3.0] - 2020-06-14
### Added
- Better debug information when a BoM fails to be generated.
- Support for compressed YAML files.

### Changed
- Allow operations that doesn't involve a PCB to run if the PCB file is
  missing or corrupted.
- The 'check_zone_fills' option is now independent of 'run_drc'

### Fixed
- Error codes that overlapped.

## [0.2.5] - 2020-06-11
### Added
- Tolerate config files without outputs
- Mechanism to filter ERC/DRC errors

### Fixed
- All pcbnew plot formats generated gerber job files
- Most formats that needed layers didn't complain when omitted

## [0.2.4] - 2020-05-19
### Changed
- Now kicad-automation-scripts 1.3.1 or newer is needed.

### Fixed
- Problems for kibom and print_sch outputs when the PCB name included a path.

## [0.2.3] - 2020-04-23
### Added
- List available targets

## [0.2.2] - 2020-04-20
### Fixed
- KiBoM temporal files, now removed
- preflight tasks that didn't honor --out-dir

## [0.2.1] - 2020-04-18
### Fixed
- Problem when the excellon drill target directory didn't exist (now created)

## [0.2.0] - 2020-03-28
### Added
- Documentation for current functionality
- Now the -b and -c options are optional, we guess the values
- Inner layers sanitation, support for the names used in the PCB file
- Better error report
- Print the PCB and SCH in PDF format (we had plot)
- KiBoM and InteractiveHtmlBoM support
- Pre-flight: generation of the BoM in XML format
- Pre-flight: DRC and ERC
- Option to skip preflight actions
- Option to select which outputs will be generated
- Progress information
- --version option

### Fixed
- Debian dependencies

## [0.1.1] - 2020-03-13
### Added
- Pick & place position
- Debian package
- Gerber job generation<|MERGE_RESOLUTION|>--- conflicted
+++ resolved
@@ -4,10 +4,7 @@
 The format is based on [Keep a Changelog](https://keepachangelog.com/en/1.0.0/),
 and this project adheres to [Semantic Versioning](https://semver.org/spec/v2.0.0.html).
 
-<<<<<<< HEAD
-=======
-
-## [1.6.4] - UNRELEASED
+## [1.6.4] - 2024-02-02
 ### Added
 - New outputs:
   - KiRi: interactive diff
@@ -172,7 +169,6 @@
 - PCB/SCH Variant
   - Makefile/compress targets (missing project)
 
->>>>>>> 88536fde
 ## [1.6.3] - 2023-06-26
 ### Added
 - General:
