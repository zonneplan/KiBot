# Changelog
All notable changes to this project will be documented in this file.

The format is based on [Keep a Changelog](https://keepachangelog.com/en/1.0.0/),
and this project adheres to [Semantic Versioning](https://semver.org/spec/v2.0.0.html).

## [1.5.2] - Unreleased
### Added
- New output:
  - `vrml` export the 3D model in Virtual Reality Modeling Language (#349)
<<<<<<< HEAD
- iBoM:
  - `hide_excluded` to hide excluded *.Fab drawings.
- Plot related outputs and PCB_Print:
  - Added support for the KiCad 6 "sketch_pads_on_fab_layers" option. (#356)
=======
- Variants:
  - Support for multi-boards as defined by KiKit
- iBoM:
  - `hide_excluded` to hide excluded *.Fab drawings.
>>>>>>> 4ffb627b
### Fixed
- PCB_Print:
  - Images not showing in custom frames. (#352)
- iBoM:
  - Variant changes to the *.Fab weren't exported.
    Now all 2D variant stuff is applied before calling iBoM (#350)

## [1.5.1] - 2022-12-16
### Fixed
- System level resources look-up

## [1.5.0] - 2022-12-16
### Added
- New output:
  - `populate` to create step-by-step assembly instructions
    With support for `pcbdraw` and `render_3d`.
  - `panelize` to create a PCB panel containing N copies of the PCB.
  - `stencil_3d` to create 3D self-registering printable stencils.
  - `stencil_for_jig` to create steel stencils and 3D register.
  - `kikit_present` to create a project presentation web page.
- generic filters: options to filter by PCB side
- BoM:
  - Option to link to Mouser site.
  - Human readable text output format.
- Diff:
  - Option to compare only the first schematic page. (See #319)
- iBoM:
  - Support for the `offset_back_rotation` option
- Navigate Results:
  - Support for compress
- PcbDraw:
  - BMP output format
  - Image margin
  - Outline width
  - Solder paste removal
  - V-CUTS layer
  - Resistor remap and flip
  - A `remap_components` option with better type checks
  - Better support for variants
  - Option to control the *SVG precision* (units scale)
  - Filter expansion in `show_components` and `highlight`
- PCB_Print:
  - Option to control the *SVG precision* (units scale)
  - Now the text in the PDF is searchable. (#331)
  - Margins for the autoscale mode. (#337)
- Render_3D:
  - Option to render only some components (like in PcbDraw)
  - Option to auto-crop the resulting PNG
  - Option to make transparent the background
  - Option to highlight components
- SVG:
  - Option to control the *SVG precision* (units scale)

### Changed
- Diff:
  - Now the default is to compare all the schematic pages. (#319)
- Report:
  - loss tangent decimals, added one more.

### Fixed
- QR lib update: Problems when moving the footprint to the bottom for
  KiCad 5.
- SVG, PCB_Print, PcbDraw: Problems to display the outputs using Chrome and
  Firefox.
- Diff: Problems when comparing to a repo point where the PCB/SCH didn't exist
  yet. (#323)
- Report: Problems when using NPTH holes with sizes that doesn't correspond to
  real drill tools. It generated bogus reports about wrong OARs. (#326)
- Problems when using more than one dielectric in the stack-up. (#328)
- Gerber: Extension used for JLCPCB inner layers. (#329)
- BoM:
  - The length of the CSV separator is now validated.
  - Using \t, \n, \r and \\ is now supported. (See #334)
  - Digi-key link in the HTML output.
- KiBoM: User defined fields wasn't available as column names. (#344)
- Imports:
  - Problems with recursive imports when the intermediate import didn't
    contain any of the requested elements (i.e. no outputs). (#335)
- Navigate results: fail when no output to generate. Now you get a warning.
- Makefile: outputs marked as not run by default were listed in the `all`
  target.

## [1.4.0] - 2022-10-12
### Added
- General things:
  - Some basic preprocessing, now you can parametrize the YAML config.
    (See #233 #243)
  - Support for 3D models aliases and also a global option to define
    them in the KiBot configuration (See #261)
  - Environment and text variables now can be used as 3D model aliases.
    (See #261)
  - Environment and text variables expansion is now recursive.
    So in `${VAR}` the *VAR* can contain `${OTHER_VAR}`
  - Command line option to specify warnings to be excluded. Useful for
    warnings issued before applying the global options (i.e during
    import). (#296)
  - `pre_transform` filter to outputs supporting variants.
- New outputs:
  - PCB_Variant: saves a PCB with filters and variants applied.
  - Copy_Files: used to copy files to the output directory. (#279)
                You can also copy the 3D models.
- Support for Eurocircuits drill adjust to fix small OARs.
  Option `eurocircuits_reduce_holes`. (#227)
- Global options:
  - Support for changing text variables with variants during outputs creation.
    Option `set_text_variables_before_output`. (See #233)
  - Options to control which stuff is changed on PCB variants: (See #270)
    - cross_footprints_for_dnp
    - remove_adhesive_for_dnp
    - remove_solder_paste_for_dnp
    - hide_excluded (default value)
  - Mechanism to give more priority to local globals. (See #291)
- Diff:
  - Mechanism to compare using a variant (See #278)
  - Mechanism to specify the current PCB/Schematic in memory (See #295)
  - Mechanism to compare with the last Nth tag (See #312)
  - Option to skip pages with no differences
- Sch Variant:
  - Option to copy the project. Needed for text variables.
  - Option to change the title (similar to PCB Variant)
- Render_3D: Options to disable some technical layers and control the
  silkscreen clipping. (#282)
- Internal BoM:
  - Now you can aggregate components using CSV files. (See #248)
  - Added some basic support for "Exclude from BoM" flag (See #316)
- Now you can check PCB and schematic parity using the `update_xml` preflight
  (See #297)
- New filters:
  - `urlify` to convert URLs in fields to HTML links (#311)
  - `field_modify` a more generic field transformer
- Position: option to set the resolution for floating values (#314)

### Fixed
- Problems to compress netlists. (#287)
- 2D PCB processing didn't show in 3D targets (i.e. solder paste not removed in
  the 3D render). (See #270)
- KiBot exited when downloading a datasheet and got a connection error
  (#289 #290)
- KiCad 5 "assert "lower <= upper" failed in Clamp()" (#304)
- Missing XYRS information for components with multiple units (#306)
- Schematic v6:
  - Problems when creating a variant of a sub-sheet that was edited as a
    standalone sheet (#307)
  - Autoplace fields could be lost in variants.
- iBoM: Name displayed in the HTML when using filters and/or variants.
- Position: Components wrongly separated by side when the side column wasn't
  the last column (#313)

### Changed
- Diff:
  - When comparing a file now the links says Current/FILE instead of None
  - The default was to compare the current file on storage, now is the current
    file on memory. It includes the zone refill indicated in the preflights.
    (See #295)
  - Now the error about differences bigger than the threshold is more clear.
    KiBot also returns a distinct error level.
- Now the global `dir` option also applies to the preflights, can be disabled
  using `use_dir_for_preflights`. (#292)
- When importing globals now options that are lists or dicts are merged, not
  just replaced. (#291)


## [1.3.0] - 2022-09-08
### Added
- New outputs:
  - Diff: to compute differences between PCBs and SCHs. (INTI-CMNB/KiAuto#14)
  - Info: collects info about the environment. (See #209)
- Try to download missing tools and Python modules.
  The user also gets more information when something is missing.
  It can be disabled from the command line.
- Global options:
  - Cross components without a body (#219)
  - Restore the project at exit (#250)
- Imports:
  - Now you can nest imports (import from an imported file) (#218)
  - Preflights can be imported (#181)
- `--dont-stop` command line option, to try to continue even on errors (#209)
- PDF/SVG PCB Print: option to print all pages/single page (#236)
- iBoM: Support for variants that change component fields (#242)
- Workaround for problems with DRC exclusions (See INTI-CMNB/KiAuto#26, #250)
  Global option: `drc_exclusions_workaround`
  KiCad bug [11562](https://gitlab.com/kicad/code/kicad/-/issues/11562)
- Internal BoM: KiCad 6 text variables expansion in the fields (#247)
- Compress: Option to store symlinks. (See #265)
- PCB Print:
  - Option to configure the forced edge color. (#281)
  - Option to control the resolution (DPI). (See #259)
  - Option to move the page number to the extension (page_number_as_extension)
    (See #283)
  - Option to customize the page numbers (See #283)
- Installation checker: option to show the tool paths.

### Fixed
- OAR computation (Report) (#225)
- Position: Problems when doing manual panelization (repeated references) (#224)
- PCB_Print:
  - Problems with filtered/modified PCBs
  - Problems with zones on multiple layers (#226)
  - Problems with `hide_excluded: true` and components not in the SCH (#258)
  - Text vars generated in the same run didn't show up (#280)
  - Low resolution for the solder mask. (See #259)
- SCH Variants on KiCad 6: Problems with missing values in the title block.
- Report: Converted file wasn't stored at `dir` (#238)
- Datasheet download: Time-outs on some servers expecting modern browsers (#240)
- SCH Print and Netlist: name collisions. When the default name used by KiCad
  belongs to an already existing file. (#244)
- Install checker: fixed problems to detect iBoM installed as plugin. (#209)
- Internal Netlist generation (i.e. iBoM with variants): problems withg
  components that doesn't specify a library. (See #242)
- Problems when setting a text variable to an empty string. (#268)
- QR lib update: Problems when moving the footprint to the bottom. (#271)
- Misleading messages for missing 3D models that starts with ${VAR} when VAR
  isn't defined. The old code tried to make it an absolute path.

### Changed
- The order in which main sections are parsed is now fixed.
  The declared order is ignored. The order is:
  kiplot/kibot, import, global, filters, variants, preflight, outputs
- Datasheet download:
  - Continue downloading if an SSL certificate error found (#239)
- PCB_Print: PNGs no longer has transparent background. This is because now we
  use a PDF as intermediate step.
- Fails to expand KiCad vars are reported once (not every time)
- No more warnings about missing 3D models when we can download them


## [1.2.0] - 2022-06-15
### Added
- The outputs help now display the more relevant options first and highlighted.
  Which ones are more relevant is somehow arbitrary, comments are welcome.
- General stuff:
  - Outputs now can have priorities, by default is applied.
    Use `-n` to disable it.
- New outputs:
  - `navigate_results` creates web pages to browse the generated outputs.
     [Example](https://inti-cmnb.github.io/kibot_variants_arduprog_site/Browse/t1-navigate.html)
- New globals:
  - `environment` section allows defining KiCad environment variables.
    (See INTI-CMNB/KiAuto#21)
- GitHub discussions are now enabled. Comment about your KiBot experience
  [here](https://github.com/INTI-CMNB/KiBot/discussions)

### Fixed
- Components with mounting hole where excluded (#201)
- GenCAD output targets.
- Problems expanding multiple KiCad variables in the same value.
- XML BoM: Fixed problems with fields containing / (#206)
- pcb_print: vias processing was disabled.
- pcb_print: problems with frame in GUI mode and portrait page orientation.
- svg_pcb_print: page orientation for portrait.

### Changed
- KiCad environment variables: more variables detected, native KiCad 6 names,
  all exported to the environment (#205)
- Consequences of the priorities implementation:
  - `qr_lib` outputs are created before others
  - `navigate_results` and `compress` outputs are created after others

## [1.1.0] - 2022-05-24
### Added
- `kibot-check` tool to check the installation
- New outputs:
  - KiCad netlist generation
  - IPC-D-356 netlist generation (#197)
- Internal BoM:
  - Pattern and text variables expansion in the title (#198)
  - Customizable extra info after the title (#199)

### Fixed
- Already configured outputs not created (i.e. when creating reports)
- KiCost+Internal variants: UTF-8 problems
- KiCost+Internal variants: problem with `variant` field capitalization

## [1.0.0] - 2022-05-10
### Added
- General stuff:
  - KiCad 6 support
  - Import mechanism for filters, variants and globals (#88)
  - Outputs can use the options of other outputs as base (extend them). (#112)
  - A mechanism to avoid running some outputs by default. (#112)
  - `--cli-order` option to generate outputs in arbitrary order. (#106)
  - `--quick-start` option to create usable configs and outputs.
- Filters and variants:
  - Options to better control the rotation filter (#60 and #67):
    - invert_bottom: bottom angles are inverted.
    - skip_top: top components aren't rotated.
    - skip_bottom: bottom components aren't rotated.
  - Generic filter: options to match if a field is/isn't defined.
  - Another experimental mechanism to change 3D models according to the variant.
    (#103)
  - Support for variants on KiCost output. (#106)
- Expansion patterns:
  - **%g** the `file_id` of the global variant.
  - **%G** the `name` of the global variant.
  - **%C1**, **%C2**, **%C3** and **%C4** the comments in the sch/pcb title
    block.
  - **%bc**, **%bC1**, **%bC2**, **%bC3**, **%bC4**, **%bd**, **%bf**,
    **%bF**, **%bp** and **%br** board data
  - **%sc**, **%sC1**, **%sC2**, **%sC3**, **%sC4**, **%sd**, **%sf**,
    **%sF**, **%sp** and **%sr** schematic data
  - **%V** the variant name
  - **%I** user defined ID for this output
  - Now patterns are also expanded in the out_dir name.
- Global options:
  - Default global `dir` option.
  - Default global `units` option.
  - Global option to specify `out_dir` (like -d command line option)
  - Global options to control the date format.
  - Added global options to define the PCB details (`pcb_material`,
    `solder_mask_color`, `silk_screen_color` and `pcb_finish`)
- New preflights:
  - Commands to replace tags in the schematic and PCB (KiCad 5). (#93)
    Also a mechanism to define variables in KiCad 6. (#161)
  - Annotate power components. (#76)
  - Annotate according to PCB coordinates (#93)
- New outputs:
  - 3D view render
  - Report generation (for design house) (#93)
  - QR codes generation and update: symbols and footprints. (#93)
  - Print PCB layers in SVG/PDF/PS/EPS/PNG format.
  - Join PDFs. (#156)
  - Export PCB in GENCAD format. (#159)
  - Datasheet downloader. (#119)
- XLSX BoM: option to control the logo scale (#84)
- PDF/SVG PCB Print:
  - option `hide_excluded` to hide components marked by the `exclude_filter`.
    https://forum.kicad.info/t/fab-drawing-for-only-through-hole-parts/
  - mechanism to change the block title. (#102)
  - KiCad 6 color theme selection.
  - New `pcb_print` output with more flexibility and faster.
- Internal BoM:
  - option to avoid merging components with empty fields.
    Is named `merge_both_blank` and defaults to true.
  - when a `Value` field can't be interpreted as a `number+unit`,
    and it contain at least one space, now we try to use the text before the
    space. This helps for cases like "10K 1%".
  - `count_smd_tht` option to compute SMD/THT stats. (#113)
  - option to add text to the `join` list. (#108)
  - two other options for the sorting criteria.
  - XYRS support (you can generate position files using it)
  - CSV `hide_header` option
- Drill:
  - Excellon: added `route_mode_for_oval_holes` option.
  - Support for blind/buried vias. (#166)
- SCH PDF Print: monochrome and no frame options.
- Compress:
  - Now you can compress files relative to the current working directory.
    So you can create a compressed file containing the source schematic and
    PCB files. (#93)
  - Added an option to remove the files we compressed. (#192)
- Support for new KiCost options `split_extra_fields` and `board_qty`. (#120)
- Position files now can include virtual components. (#106)
- Support for `--subst-models` option for KiCad 6's kicad2step. (#137)

### Changed
- Internal BoM: now components with different Tolerance, Voltage, Current
  and/or Power fields aren't grouped together.
  These fields are now part of the default `group_fields`. (#79)
- JLCPCB example, to match current recommendations
  (g200kg/kicad-gerberzipper#11)
- Internal BoM: the field used for variants doesn't produce conflicts. (#100)
- The `%v/%V` expansion patterns now expand to the global variant when used in
  a context not related to variants. I.e. when a `compress` target expands
  `%v`.
- Now you get an error when defining two outputs with the same name.
- The `%d/%sd/%bd` expansion patterns are now affected by the global `date_format`.
  Can be disabled using `date_reformat: false`. (#121)
- The default output pattern now includes the `output_id` (%I)
- The `source` path for `compress` now has pattern expansion (#152)

### Fixed
- Position files now defaults to use the auxiliary origin as KiCad.
  Can be disabled to use absolute coordinates. (#87)
- Board View:
  - flipped output. (#89)
  - problems with netnames using spaces. (#90)
  - get_targets not implemented. (#167)
- Schematic
  - load: problems with fields containing double quotes. (#98)
  - Paper orientation was discarded on v5 files. (#150)
- `--list`: problems with layers and fields specific for the project.
  (INTI-CMNB/kibot_variants_arduprog#4)
- Makefile: %VALUE not expanded in the directory targets.
- KiCost variants:
  - empty DNF fields shouldn't be excluded. (#101)
  - problems when setting a field in a variant that doesn't
    exist when no variant is selected. (#105)
- KiCost: list arguments wrongly passed. (#120)
- PCB Print: to show the real name of the PCB file. (#102)
- Compress: not expanding %VALUES in target dirs. (#111)
- Gerber: job file didn't use the global output pattern. (#116)
- Warnings count
- Update XML: Removed the side effect Bom. (#106)
- Problems when using a hidden config file, using an output that needs the SCH,
  not specifying the SCH and more than one SCH was found. (#138)
- 3D: problems to download 3D models for native KiCad 6 files. (#171)
      (not imported from KiCad 5)
- Problems when using page layout files with relative paths. (#174)


## [0.11.0] - 2021-04-25
### Added
- `erc_warnings` preflight option to consider ERC warnings as errors.
- Pattern expansion in the `dir` option for outputs (#58)
- New filter types:
  - `suparts`: Adds support for KiCost's subparts feature.
  - `field_rename`: Used to rename schematic fields.
  - `var_rename_kicost`: Like `var_rename` but using KiCost mechanism.
- New KiCost variant style.
- `skip_if_no_field` and `invert` options to the regex used in the generic
  filter.
- Board view file format export (#69)
- Experimental mechanism to change 3D models according to the variant.
- Support for width, style and color in "wire notes" (#70)
- Level and comment to columns in the XLSX BoM output.
- Basic KiCost support (**experimental**).
- Basic internal BoM and KiCost integration (**experimental**).

### Changed
- Errors and warnings from KiAuto now are printed as errors and warnings.
- Schematic dependencies are sorted in the generated Makefiles.
- Makefile variables KIBOT, DEBUG and LOGFILE can be defined from outside.
- Reference ranges of two elements no longer represented as ranges.
  Examples: "R1-R2" is now "R1 R2", "R1-R3" remains unchanged.

### Fixed
- Problem when using E/DRC filters and the output dir didn't exist.
- Not all errors during makefile generation were caught (got a stack trace).
- Output dirs created when generating a makefile for a compress target.
- Problems with some SnapEDA libs (extra space in lib termination tag #57)
- The "References" (plural) column is now coloured as "Reference" (singular)

## [0.10.1] - 2021-02-22
### Added
- GitLab CI workaround
- Verbosity level is now passed to KiAuto

## [0.10.0-4] - 2021-02-16
### Fixed
- Problem using Python 3.6 (ZipFile's compresslevel arg needs 3.7)

## [0.10.0-3] - 2021-02-16
### Fixed
- Problem using Python 3.6 (StreamHandler.setStream introduced in 3.7)

## [0.10.0-2] - 2021-02-12
### Fixed
- Missing python3-distutils dependency on Debian package.

## [0.10.0] - 2021-02-12
### Added
- The multipart id to references of multipart components others than part 1.
- Internal BoM:
  - `no_conflict` option to exclude fields from conflict detection.
  - HTML tables can be sorted selecting a column (Java Script).
  - You can consolidate more than one project in one BoM.
- Support for KICAD_CONFIG_HOME defined from inside KiCad.
- Now layers can be selected using the default KiCad names.
- More control over the name of the drill and gerber files.
- More options to customize the excellon output.
- Custom reports for plot outputs (i.e. custom gerber job generation)
- Example configurations for gerber and drill files for:
  - [Elecrow](https://www.elecrow.com/)
  - [FusionPCB](https://www.seeedstudio.io/fusion.html)
  - [JLCPCB](https://jlcpcb.com/)
  - [P-Ban](https://www.p-ban.com/)
  - [PCBWay](https://www.pcbway.com)
- Support for ZIP/TAR/RAR generation.
- Makefile generation.
- KiAuto time-out control.
- Now you can import outputs from another config file.

### Changed
- Now the default output name applies to the DRC and ERC report names.
  This provides more coherent file names.
- Internal BoM: The "Quantity" column no longer includes the DNF/C status.
  This status was moved to a separated column named `Status`.
  You can join both columns if you want.
- Internal BoM: HTML rows are highlighted on hover (not just the cell).
- Now information messages go to stdout (not stderr).
  Debug, warning and error messages still use stderr.
- Now InteractiveHtmlBom can be installed just as a plugin.

### Fixed
- Extra data about drill marks in gerber files.
- Problems using internal names for drill maps in gerb_drill output (#47).
- Problems using layer suffixes containing non-ASCII chars (i.e. UTF-8).
- Problems when using components with more than 10 subparts.


## [0.9.0] - 2021-01-04
### Added
- iBoM output: file name patterns are allowed for the `netlist_file` option.
- File name patterns: %F is the name of the source file without extension, but
  with the path.
- A hint for pip installations without using `--no-compile`.
- Support to field overwrite according to variant.
- Support to generate negative X positions for the bottom layer.
- A filter to rotate footprints in the position file (#28).
- The step output now can download missing 3D models.

### Changed
- Now position files are naturally sorted (R10 after R9, not after R1)
- Position files in CSV format quotes only the columns that could contain an
  space. Just like KiCad does.

### Fixed
- Now we support missing field names in schematic library entries.
- Generic filter `include_only` option worked only when debug enabled.

## [0.8.1] - 2020-12-09
### Added
- Internal BoM HTML: highlight cell when hover.
- Internal BoM HTML: allow to jump to REF of row number using anchors.

### Fixed
- Internal BoM separator wasn't applied when using `use_alt`
- Problems loading plug-ins when using `pip`.

## [0.8.0] - 2020-11-06
### Added
- The KiBoM and internal BoM generators now support configuring the
  separator used for the list of references.
- Help for filters and variants.
- Support for new `pcbnew_do export` options.
- Filters for KiBot warnings.
- Columns in position files can be selected, renamed and sorted as you
  like.

### Fixed
- KiBom variants when using multiple variants and a component uses more
  than one, specifying opposite rules.
- Problems when using the `pdf_pcb_print` output and variants to remove
  a component with ridiculous pads that only has solder paste (no
  copper, nor even solder mask aperture).
- Excellon drill output when using unified output and not using default
  KiCad names.


## [0.7.0] - 2020-09-11
### Added
- Now variants are separated entities. Two flavors implemented: KiBoM
  and IBoM.
- New filters entities. They work in complement with variants.
  All the filtering functionality found in KiBoM and IBoM is supported.
- Most outputs now supports variants. You can:
  - Mark not fitted components with a cross in the schematic
  - Mark not fitted components with a cross in the *.Fab layers of the
    PCB
  - Remove solder paste from not fitted components
  - Remove adhesive glue from not fitted components
  - Exclude components from the BoM (also mark them as DNF and/or DNC
    (Do Not Change))
  - Exclude components from the interactive BoM
  - Remove not fitted components from the STEP file
  - Exclude components from the position (pick & place) file
- Default output file name format and default variant can be specified
  from the command line.

### Fixed
- Virtual components are always excluded from position files.
  Note you can change it using the variants mechanism.

## [0.6.2] - 2020-08-25
### Changed
- Discarded spaces at the beginning and end of user fields when creating the
  internal BoM. They are usually mistakes that prevents grouping components.

### Fixed
- The variants logic for BoMs when a component resquested to be only added to
  more than one variant.
- Removed warnings about malformed values for DNF components indicating it in
  its value.
- Problems with PcbDraw when generating PNG and JPG outputs. Now we use a more
  reliable conversion method when available.

## [0.6.1] - 2020-08-20
### Added
- More robust behavior on GUI dependent commands.

### Changed
- Incorporated mcpy, no longer a dependency.

### Fixed
- Problems when using `pip install` without --no-compile.
  At least for user level install.

## [0.6.0] - 2020-08-18
### Added
- Internal BoM generator, based on KiBoM code.
  This generator doesn't need the netlist, works directly from the SCH.
  It features enhanced HTML and XLSX outputs, in addition to the CSV, TSV, TXT
  and XML traditional outputs.
- Support for full KiBoM configuration from the YAML
- Added output to print to an SVG file.
- Added default output file name pattern. Can be applied to all outputs.
- Unified output name:
  - `pdf_pcb_print.output` can be used instead of `pdf_pcb_print.output_name`
  - `gerber.gerber_job_file` option to control the gerber job file name.
  - `output` option to control the file name to all plot output formats.
  - `drill`, `drill.map` and `position` file names can be configured.
  - Output file names supports expansion of various interesting values (base
    name, sheet title, revision, etc.).
- The filters now accept the following aliases (suggested by @leoheck):
  - `filter_msg` -> `filter`
  - `error_number` -> `number`
  - `regexp` -> `regex`

### Changed
- Default file names for:
  - pdf_pcb_print: includes the used layers
  - drill maps: uses drill instead of drl
  - drill: uses drill instead of drl, used in gbr and drl.
  - position: no -pos in CSVs
  - step: adds -3D
  - pdf_sch_print: adds -schematic
  - IBoM: contains the project name.

## [0.5.0] - 2020-07-11
### Changed
- Removed the "plot" option "check_zone_fills". Use the preflight option.
- Drill outputs: map.type and report.filename now should be map and report.
  The old mechanism is currently supported, but deprecated.
- Now the command line usage is more clearly documented, but also more strict.
- The --list option doesn't need a PCB file anymore.
  Note that passing it is now considered an error.
- Now we test the PCB and/or SCH only when we are doing something that needs
  them.

### Added
- The layers entry is much more flexible now.
  Many changes, read the README.md
- PcbDraw output.
- -e/--schematic option to specify any schematic (not just derived from the PCB
  name.
- -x/--example option to generate a complete configuration example.
- --example supports --copy-options to copy the plot options from the PCB file.
- Help for the supported outputs (--help-list-outputs, --help-outputs and
  --help-output)
- Help for the supported preflights (--help-preflights)
- Better YAML validation.
- Added HPGL options:
  - pen_number
  - pen_speed
- Added metric_units to DXF options
- Added KiBoM options
  - number
  - variant
  - conf
  - separator
- Added the following InteractiveHtmlBom options:
  - dark_mode
  - hide_pads
  - show_fabrication
  - hide_silkscreen
  - highlight_pin1
  - no_redraw_on_drag
  - board_rotation
  - checkboxes
  - bom_view
  - layer_view
  - include_tracks
  - include_nets
  - sort_order
  - no_blacklist_virtual
  - blacklist_empty_val
  - netlist_file
  - extra_fields
  - normalize_field_case
  - variant_field
  - variants_whitelist
  - variants_blacklist
  - dnp_field

### Fixed
- The `sketch_plot` option is now implemented.
- 'ignore_unconnected' preflight wasn't working.
- The report of hwo many ERC/DRC errors we found.

## [0.4.0] - 2020-06-17
### Added
- STEP 3D model generation
- Support for unpatched InteractiveHtmlBom

## [0.3.0] - 2020-06-14
### Added
- Better debug information when a BoM fails to be generated.
- Support for compressed YAML files.

### Changed
- Allow operations that doesn't involve a PCB to run if the PCB file is
  missing or corrupted.
- The 'check_zone_fills' option is now independent of 'run_drc'

### Fixed
- Error codes that overlapped.

## [0.2.5] - 2020-06-11
### Added
- Tolerate config files without outputs
- Mechanism to filter ERC/DRC errors

### Fixed
- All pcbnew plot formats generated gerber job files
- Most formats that needed layers didn't complain when omitted

## [0.2.4] - 2020-05-19
### Changed
- Now kicad-automation-scripts 1.3.1 or newer is needed.

### Fixed
- Problems for kibom and print_sch outputs when the PCB name included a path.

## [0.2.3] - 2020-04-23
### Added
- List available targets

## [0.2.2] - 2020-04-20
### Fixed
- KiBoM temporal files, now removed
- preflight tasks that didn't honor --out-dir

## [0.2.1] - 2020-04-18
### Fixed
- Problem when the excellon drill target directory didn't exist (now created)

## [0.2.0] - 2020-03-28
### Added
- Documentation for current functionality
- Now the -b and -c options are optional, we guess the values
- Inner layers sanitation, support for the names used in the PCB file
- Better error report
- Print the PCB and SCH in PDF format (we had plot)
- KiBoM and InteractiveHtmlBoM support
- Pre-flight: generation of the BoM in XML format
- Pre-flight: DRC and ERC
- Option to skip preflight actions
- Option to select which outputs will be generated
- Progress information
- --version option

### Fixed
- Debian dependencies

## [0.1.1] - 2020-03-13
### Added
- Pick & place position
- Debian package
- Gerber job generation<|MERGE_RESOLUTION|>--- conflicted
+++ resolved
@@ -8,17 +8,12 @@
 ### Added
 - New output:
   - `vrml` export the 3D model in Virtual Reality Modeling Language (#349)
-<<<<<<< HEAD
-- iBoM:
-  - `hide_excluded` to hide excluded *.Fab drawings.
 - Plot related outputs and PCB_Print:
   - Added support for the KiCad 6 "sketch_pads_on_fab_layers" option. (#356)
-=======
 - Variants:
   - Support for multi-boards as defined by KiKit
 - iBoM:
   - `hide_excluded` to hide excluded *.Fab drawings.
->>>>>>> 4ffb627b
 ### Fixed
 - PCB_Print:
   - Images not showing in custom frames. (#352)
