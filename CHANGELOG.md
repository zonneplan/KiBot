--- conflicted
+++ resolved
@@ -117,10 +117,7 @@
 - QR Lib:
   - When used from the preflight the name of the file changed to the name of a
     temporal, generating problems with the plot outputs, like pcb_print
-<<<<<<< HEAD
-=======
   - Project options not preserved, i.e. set_text_variables failing
->>>>>>> c60d4207
 
 
 ## [1.6.3] - 2023-06-26
