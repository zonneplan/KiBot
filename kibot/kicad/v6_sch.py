--- conflicted
+++ resolved
@@ -869,17 +869,10 @@
                 comp.unit_count = max(unit, comp.unit_count)
             # UNIT_NAMES...
             elif i_type == 'unit_name':
-<<<<<<< HEAD
-                # Units can have custom labels 
-                # The format is not documented but as of V7 is: 
-                # (unit_name "<NAME>")
-                comp.unit_name = i[1] 
-=======
                 # Units can have custom labels
                 # The format is not documented but as of V7 is:
                 # (unit_name "<NAME>")
                 comp.unit_name = i[1]
->>>>>>> 88536fde
             else:
                 raise SchError('Unknown symbol attribute `{}`'.format(i))
             if vis_obj:
