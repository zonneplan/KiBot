# -*- coding: utf-8 -*-
# Copyright (c) 2020-2022 Salvador E. Tropea
# Copyright (c) 2020-2022 Instituto Nacional de Tecnología Industrial
# License: GPL-3.0
# Project: KiBot (formerly KiPlot)
"""
Dependencies:
  - name: Interactive HTML BoM
    role: mandatory
    github: INTI-CMNB/InteractiveHtmlBom
    command: generate_interactive_bom.py
    no_cmd_line_version_old: true
    plugin_dirs:
      - InteractiveHtmlBom
      - InteractiveHtmlBom/InteractiveHtmlBom
      - org_openscopeproject_InteractiveHtmlBom
      - org_openscopeproject_InteractiveHtmlBom/InteractiveHtmlBom
    version: 2.4.1.4
    downloader: pytool
    id: ibom
"""
import os
from subprocess import (check_output, STDOUT, CalledProcessError)
from shutil import which, rmtree
from tempfile import mkdtemp
from .misc import BOM_ERROR, W_EXTNAME, W_NONETLIST
from .gs import GS
from .out_base import VariantOptions
from .macros import macros, document, output_class  # noqa: F401
from . import log

logger = log.get_logger()
WARNING_MIX = "Avoid using it in conjunction with IBoM native filtering options"


class IBoMOptions(VariantOptions):
    def __init__(self):
        with document:
            self.output = GS.def_global_output
            """ *Filename for the output, use '' to use the IBoM filename (%i=ibom, %x=html) """
            self.dark_mode = False
            """ Default to dark mode """
            self.hide_pads = False
            """ Hide footprint pads by default """
            self.show_fabrication = False
            """ Show fabrication layer by default """
            self.hide_silkscreen = False
            """ Hide silkscreen by default """
            self.highlight_pin1 = False
            """ Highlight pin1 by default """
            self.no_redraw_on_drag = False
            """ Do not redraw pcb on drag by default """
            self.board_rotation = 0
            """ *Board rotation in degrees (-180 to 180). Will be rounded to multiple of 5 """
            self.offset_back_rotation = False
            """ Offset the back of the pcb by 180 degrees """
            self.checkboxes = 'Sourced,Placed'
            """ Comma separated list of checkbox columns """
            self.bom_view = 'left-right'
            """ *[bom-only,left-right,top-bottom] Default BOM view """
            self.layer_view = 'FB'
            """ *[F,FB,B] Default layer view """
            self.no_compression = False
            """ Disable compression of pcb data """
            self.name_format = 'ibom'
            """ Output file name format supports substitutions:
                %f : original pcb file name without extension.
                %p : pcb/project title from pcb metadata.
                %c : company from pcb metadata.
                %r : revision from pcb metadata.
                %d : pcb date from metadata if available, file modification date otherwise.
                %D : bom generation date.
                %T : bom generation time.
                Extension .html will be added automatically.
                Note that this name is used only when output is '' """
            self.include_tracks = False
            """ *Include track/zone information in output. F.Cu and B.Cu layers only """
            self.include_nets = False
            """ Include netlist information in output. """
            self.sort_order = 'C,R,L,D,U,Y,X,F,SW,A,~,HS,CNN,J,P,NT,MH'
            """ Default sort order for components. Must contain '~' once """
            self.netlist_file = None
            """ {extra_data_file} """
            self.extra_data_file = ''
            """ Path to netlist or xml file. You can use '%F.xml' to avoid specifying the project name.
                Leave it blank for most uses, data will be extracted from the PCB """
            self.extra_fields = ''
            """ *Comma separated list of extra fields to pull from netlist or xml file.
                Using 'X,Y' is a shortcut for `show_fields` and `group_fields` with values 'Value,Footprint,X,Y' """
            self.show_fields = ''
            """ *Comma separated list of fields to show in the BOM.
                Value and Footprint are displayed when nothing is specified """
            self.group_fields = ''
            """ Comma separated list of fields that components will be grouped by.
                Value and Footprint are used when nothing is specified """
            self.normalize_field_case = False
            """ *Normalize extra field name case. E.g. 'MPN' and 'mpn' will be considered the same field """
            self.blacklist = ''
            """ List of comma separated blacklisted components or prefixes with *. E.g. 'X1,MH*'.
                IBoM option, avoid using in conjunction with KiBot variants/filters """
            self.no_blacklist_virtual = False
            """ Do not blacklist virtual components.
                IBoM option, avoid using in conjunction with KiBot variants/filters """
            self.blacklist_empty_val = False
            """ Blacklist components with empty value.
                IBoM option, avoid using in conjunction with KiBot variants/filters """
            self.variant_field = ''
            """ Name of the extra field that stores board variant for component.
                IBoM option, avoid using in conjunction with KiBot variants/filters """
            self.variants_whitelist = ''
            """ List of board variants to include in the BOM.
                IBoM option, avoid using in conjunction with KiBot variants/filters """
            self.variants_blacklist = ''
            """ List of board variants to exclude from the BOM.
                IBoM option, avoid using in conjunction with KiBot variants/filters """
            self.dnp_field = ''
            """ Name of the extra field that indicates do not populate status.
                Components with this field not empty will be blacklisted.
                IBoM option, avoid using in conjunction with KiBot variants/filters """
            self.hide_excluded = False
            """ Hide components in the Fab layer that are marked as excluded by a variant.
                Affected by global options """
        super().__init__()
        self.add_to_doc('variant', WARNING_MIX)
        self.add_to_doc('dnf_filter', WARNING_MIX)
        self._expand_id = 'ibom'
        self._expand_ext = 'html'

    def need_extra_fields(self):
        return (self.extra_fields or
                self.variants_whitelist or
                self.variants_blacklist or
                self.variant_field or
                self.dnp_field or
                self.variant)

    def config(self, parent):
        super().config(parent)
        self._extra_data_file_guess = False
        if not self.extra_data_file and self.need_extra_fields():
            self.extra_data_file = '%F.xml'
            self._extra_data_file_guess = True
        if self.extra_data_file:
            self.extra_data_file = self.expand_filename('', self.extra_data_file, 'ibom', 'xml')

    def get_targets(self, out_dir):
        if self.output:
            return [self.expand_filename(out_dir, self.output, 'ibom', 'html')]
        logger.warning(W_EXTNAME+'{} uses a name generated by the external tool.'.format(self._parent))
        logger.warning(W_EXTNAME+'Please use a name generated by KiBot or specify the name explicitly.')
        return []

    def get_dependencies(self):
        files = [GS.pcb_file]
        if self.extra_data_file and os.path.isfile(self.extra_data_file):
            files.append(self.extra_data_file)
        return files

    def run(self, name):
        super().run(name)
        tool, version = self.ensure_tool_get_ver('ibom')
        logger.debug('Doing Interactive BoM')
        # Tell ibom we don't want to use the screen
        os.environ['INTERACTIVE_HTML_BOM_NO_DISPLAY'] = ''
        # Solve the output name
        output = None
        if self.output:
            output = name
            self.name_format = 'ibom'
            output_dir = os.path.dirname(name)
            cur = os.path.join(output_dir, 'ibom.html')
        else:
            output_dir = name
        # Solve the variants stuff
        ori_extra_data_file = self.extra_data_file
        net_dir = None
        pcb_name = GS.pcb_file
        if self.will_filter_pcb_components():
            # Write a custom netlist to a temporal dir
            net_dir = mkdtemp(prefix='tmp-kibot-ibom-')
            netlist = os.path.join(net_dir, GS.pcb_basename+'.xml')
            self.extra_data_file = netlist
            logger.debug('Creating variant netlist `{}`'.format(netlist))
            with open(netlist, 'wb') as f:
                GS.sch.save_netlist(f, self._comps)
            # Write a board with the filtered values applied
<<<<<<< HEAD
            self.filter_pcb_components(GS.board)
            pcb_name, _ = self.save_tmp_dir_board('ibom', force_dir=net_dir)
            self.unfilter_pcb_components(GS.board)
=======
            self.filter_pcb_components()
            pcb_name, _ = self.save_tmp_dir_board('ibom', force_dir=net_dir)
            self.unfilter_pcb_components()
>>>>>>> 4ffb627b
        else:
            # Check if the user wants extra_fields but there is no data about them (#68)
            if self.need_extra_fields() and not os.path.isfile(self.extra_data_file):
                logger.warning(W_NONETLIST+'iBoM needs information about user defined fields and no netlist provided')
                if self._extra_data_file_guess:
                    logger.warning(W_NONETLIST+'Create a BoM in XML format or use the `update_xml` preflight')
                    # If the name of the netlist is just a guess remove it from the options
                    self.extra_data_file = ''
                else:
                    logger.warning(W_NONETLIST+"The file name used in `extra_data_file` doesn't exist")
        cmd = [tool, pcb_name, '--dest-dir', output_dir, '--no-browser', ]
        if not which(tool) and not os.access(tool, os.X_OK):
            # Plugin could be installed without execute flags
            cmd.insert(0, 'python3')
        # Apply variants/filters
        to_remove = ','.join(self.get_not_fitted_refs())
        if self.blacklist and to_remove:
            self.blacklist += ','
        self.blacklist += to_remove
        # Convert attributes into options
        for k, v in self.get_attrs_gen():
            if not v or k in ['output', 'variant', 'dnf_filter', 'pre_transform', 'hide_excluded']:
                continue
            if k == 'offset_back_rotation' and version < (2, 5, 0, 2):
                continue
            cmd.append(BaseOutput.attr2longopt(k))  # noqa: F821
            if not isinstance(v, bool):  # must be str/(int, float)
                cmd.append(str(v))
        # Run the command
        logger.debug('Running: '+str(cmd))
        try:
            cmd_output = check_output(cmd, stderr=STDOUT)
            cmd_output_dec = cmd_output.decode()
            # IBoM returns 0 for this error!!!
            if 'ERROR Parsing failed' in cmd_output_dec:
                raise CalledProcessError(1, cmd, cmd_output)
        except CalledProcessError as e:
            logger.error('Failed to create BoM, error %d', e.returncode)
            if e.output:
                logger.debug('Output from command: '+e.output.decode())
                if "'PCB_SHAPE' object has no attribute 'GetAngle'" in e.output.decode():
                    logger.error("Update Interactive HTML BoM your version doesn't support KiCad 6 files")
            exit(BOM_ERROR)
        finally:
            if net_dir:
                logger.debug('Removing temporal variant dir `{}`'.format(net_dir))
                rmtree(net_dir)
            # Restore the real name selected
            self.extra_data_file = ori_extra_data_file
        logger.debug('Output from command:\n'+cmd_output_dec+'\n')
        if output:
            logger.debug('Renaming output file: {} -> {}'.format(cur, output))
            os.replace(cur, output)


@output_class
class IBoM(BaseOutput):  # noqa: F821
    """ IBoM (Interactive HTML BoM)
        Generates an interactive web page useful to identify the position of the components in the PCB.
        For more information: https://github.com/INTI-CMNB/InteractiveHtmlBom
        This output is what you get from the InteractiveHtmlBom plug-in (pcbnew). """
    def __init__(self):
        super().__init__()
        with document:
            self.options = IBoMOptions
            """ *[dict] Options for the `ibom` output """
        self._category = ['Schematic/BoM', 'PCB/fabrication/assembly']

    def get_dependencies(self):
        return self.options.get_dependencies()

    @staticmethod
    def get_conf_examples(name, layers, templates):
        tool = GS.check_tool(name, 'ibom')
        if tool is None:
            return None
        return BaseOutput.simple_conf_examples(name, 'Interactive HTML BoM', 'Assembly')  # noqa: F821<|MERGE_RESOLUTION|>--- conflicted
+++ resolved
@@ -184,15 +184,9 @@
             with open(netlist, 'wb') as f:
                 GS.sch.save_netlist(f, self._comps)
             # Write a board with the filtered values applied
-<<<<<<< HEAD
-            self.filter_pcb_components(GS.board)
-            pcb_name, _ = self.save_tmp_dir_board('ibom', force_dir=net_dir)
-            self.unfilter_pcb_components(GS.board)
-=======
             self.filter_pcb_components()
             pcb_name, _ = self.save_tmp_dir_board('ibom', force_dir=net_dir)
             self.unfilter_pcb_components()
->>>>>>> 4ffb627b
         else:
             # Check if the user wants extra_fields but there is no data about them (#68)
             if self.need_extra_fields() and not os.path.isfile(self.extra_data_file):
