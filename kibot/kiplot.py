# -*- coding: utf-8 -*-
# Copyright (c) 2020-2024 Salvador E. Tropea
# Copyright (c) 2020-2024 Instituto Nacional de Tecnología Industrial
# Copyright (c) 2018 John Beard
# License: GPL-3.0
# Project: KiBot (formerly KiPlot)
# Adapted from: https://github.com/johnbeard/kiplot
"""
Main KiBot code
"""
from copy import deepcopy
from collections import OrderedDict
import gzip
import os
import re
from sys import path as sys_path
from shutil import which, copy2
from subprocess import run, PIPE, STDOUT, Popen, CalledProcessError
from glob import glob
from importlib.util import spec_from_file_location, module_from_spec

from .gs import GS
from .registrable import RegOutput
from .misc import (PLOT_ERROR, CORRUPTED_PCB, EXIT_BAD_ARGS, CORRUPTED_SCH, version_str2tuple,
                   EXIT_BAD_CONFIG, WRONG_INSTALL, UI_SMD, UI_VIRTUAL, TRY_INSTALL_CHECK, MOD_SMD, MOD_THROUGH_HOLE,
                   MOD_VIRTUAL, W_PCBNOSCH, W_NONEEDSKIP, W_WRONGCHAR, name2make, W_TIMEOUT, W_KIAUTO, W_VARSCH,
                   NO_SCH_FILE, NO_PCB_FILE, W_VARPCB, NO_YAML_MODULE, WRONG_ARGUMENTS, FAILED_EXECUTE, W_VALMISMATCH,
                   MOD_EXCLUDE_FROM_POS_FILES, MOD_EXCLUDE_FROM_BOM, MOD_BOARD_ONLY, hide_stderr, W_MAXDEPTH, DONT_STOP,
                   W_BADREF, W_MULTIREF)
from .error import PlotError, KiPlotConfigurationError, config_error, KiPlotError
from .config_reader import CfgYamlReader
from .pre_base import BasePreFlight
from .dep_downloader import register_deps
import kibot.dep_downloader as dep_downloader
from .kicad.v5_sch import Schematic, SchFileError, SchError, SchematicField
from .kicad.v6_sch import SchematicV6, SchematicComponentV6
from .kicad.config import KiConfError, KiConf, expand_env
from . import log

logger = log.get_logger()
# Cache to avoid running external many times to check their versions
script_versions = {}
actions_loaded = False
needed_imports = {}

try:
    import yaml
except ImportError:
    log.init()
    GS.exit_with_error(['No yaml module for Python, install python3-yaml', TRY_INSTALL_CHECK], NO_YAML_MODULE)


def cased_path(path):
    r = glob(re.sub(r'([^:/\\])(?=[/\\]|$)|\[', r'[\g<0>]', path))
    return r and r[0] or path


def try_register_deps(mod, name):
    if mod.__doc__:
        try:
            data = yaml.safe_load(mod.__doc__)
        except yaml.YAMLError as e:
            config_error([f'While loading plug-in `{name}`:', "Error loading YAML "+str(e)])
        register_deps(name, data)


def _import(name, path):
    # Python 3.4+ import mechanism
    spec = spec_from_file_location("kibot."+name, path)
    mod = module_from_spec(spec)
    try:
        spec.loader.exec_module(mod)
    except ImportError as e:
        GS.exit_with_error(('Unable to import plug-ins: '+str(e),
                            'Make sure you used `--no-compile` if you used pip for installation',
                            'Python path: '+str(sys_path)), WRONG_INSTALL)
    try_register_deps(mod, name)


def _load_actions(path, load_internals=False, progress=None):
    logger.debug("Importing from "+path)
    lst = glob(os.path.join(path, 'out_*.py')) + glob(os.path.join(path, 'pre_*.py'))
    lst += glob(os.path.join(path, 'var_*.py')) + glob(os.path.join(path, 'fil_*.py'))
    if load_internals:
        lst += [os.path.join(path, 'globals.py')]
    for p in sorted(lst):
        name = os.path.splitext(os.path.basename(p))[0]
        msg = "Importing "+name
        logger.debug('- '+msg)
        if progress:
            progress(msg)
        _import(name, p)


def load_actions(progress=None):
    """ Load all the available outputs and preflights """
    global actions_loaded
    if actions_loaded:
        return
    actions_loaded = True
    try_register_deps(dep_downloader, 'global')
    from kibot.mcpyrate import activate
    # activate.activate()
    _load_actions(os.path.abspath(os.path.dirname(__file__)), True, progress)
    home = os.environ.get('HOME')
    if home:
        dir = os.path.join(home, '.config', 'kiplot', 'plugins')
        if os.path.isdir(dir):
            _load_actions(dir)
        dir = os.path.join(home, '.config', 'kibot', 'plugins')
        if os.path.isdir(dir):
            _load_actions(dir)
    # de_activate in old mcpy
    if 'deactivate' in activate.__dict__:
        logger.debug('Deactivating macros')
        activate.deactivate()


def extract_errors(text):
    in_error = in_warning = False
    msg = ''
    for line in text.split('\n'):
        line += '\n'
        if line[0] == ' ' and (in_error or in_warning):
            msg += line
        else:
            if in_error:
                in_error = False
                logger.error(msg.rstrip())
            elif in_warning:
                in_warning = False
                logger.warning(W_KIAUTO+msg.rstrip())
        if line.startswith('ERROR:'):
            in_error = True
            msg = line[6:]
        elif line.startswith('WARNING:'):
            in_warning = True
            msg = line[8:]
    if in_error:
        in_error = False
        logger.error(msg.rstrip())
    elif in_warning:
        in_warning = False
        logger.warning(W_KIAUTO+msg.rstrip())


def debug_output(res):
    if res.stdout:
        logger.debug('- Output from command: '+res.stdout.decode())


def _run_command(command, change_to):
    return run(command, check=True, stdout=PIPE, stderr=STDOUT, cwd=change_to)


def run_command(command, change_to=None, just_raise=False, use_x11=False, err_msg=None, err_lvl=FAILED_EXECUTE):
    logger.debug('- Executing: '+GS.pasteable_cmd(command))
    if change_to is not None:
        logger.debug('- CWD: '+change_to)
    try:
        if use_x11 and not GS.on_windows:
            logger.debug('Using Xvfb to run the command')
            from xvfbwrapper import Xvfb
            with Xvfb(width=640, height=480, colordepth=24):
                res = _run_command(command, change_to)
        else:
            res = _run_command(command, change_to)
    except CalledProcessError as e:
        if just_raise:
            raise
        if err_msg is not None:
            err_msg = err_msg.format(ret=e.returncode)
        GS.exit_with_error(err_msg, err_lvl, e)
    debug_output(res)
    return res.stdout.decode().rstrip()


def exec_with_retry(cmd, exit_with=None):
    cmd_str = GS.pasteable_cmd(cmd)
    logger.debug('Executing: '+cmd_str)
    if GS.debug_level > 2:
        logger.debug('Command line: '+str(cmd))
    retry = 2
    while retry:
        result = run(cmd, stdout=PIPE, stderr=PIPE, universal_newlines=True)
        ret = result.returncode
        retry -= 1
        if ret != 16 and (ret > 0 and ret < 128 and retry):
            # 16 is KiCad crash
            logger.debug('Failed with error {}, retrying ...'.format(ret))
        else:
            extract_errors(result.stderr)
            err = '> '+result.stderr.replace('\n', '\n> ')
            logger.debug('Output from command:\n'+err)
            if 'Timed out' in err:
                logger.warning(W_TIMEOUT+'Time out detected, on slow machines or complex projects try:')
                logger.warning(W_TIMEOUT+'`kiauto_time_out_scale` and/or `kiauto_wait_start` global options')
            if exit_with is not None and ret:
                GS.exit_with_error(cmd[0]+' returned '+str(ret), exit_with)
            return ret


def load_board(pcb_file=None, forced=False):
    if GS.board is not None and not forced:
        # Already loaded
        return GS.board
    import pcbnew
    if not pcb_file:
        GS.check_pcb()
        pcb_file = GS.pcb_file
    try:
        with hide_stderr():
            board = pcbnew.LoadBoard(pcb_file)
        if GS.global_invalidate_pcb_text_cache == 'yes' and GS.ki6:
            # Workaround for unexpected KiCad behavior:
            # https://gitlab.com/kicad/code/kicad/-/issues/14360
            logger.debug('Current PCB text variables cache: {}'.format(board.GetProperties().items()))
            logger.debug('Removing cached text variables')
            board.SetProperties(pcbnew.MAP_STRING_STRING())
            # Save the PCB, so external tools also gets the reset, i.e. panelize, see #652
<<<<<<< HEAD
            GS.save_pcb(pcb_file, board)
=======
            board.Save(pcb_file)
>>>>>>> 6f5ca2cb
        if BasePreFlight.get_option('check_zone_fills'):
            GS.fill_zones(board)
        if GS.global_units and GS.ki6:
            # In KiCad 6 "dimensions" has units.
            # The default value is DIM_UNITS_MODE_AUTOMATIC.
            # But this has a meaning only in the GUI where you have default units.
            # So now we have global.units and here we patch the board.
            UNIT_NAME_TO_INDEX = {'millimeters': pcbnew.DIM_UNITS_MODE_MILLIMETRES,
                                  'inches': pcbnew.DIM_UNITS_MODE_INCHES,
                                  'mils': pcbnew.DIM_UNITS_MODE_MILS}
            forced_units = UNIT_NAME_TO_INDEX[GS.global_units]
            for dr in board.GetDrawings():
                if dr.GetClass().startswith('PCB_DIM_') and dr.GetUnitsMode() == pcbnew.DIM_UNITS_MODE_AUTOMATIC:
                    dr.SetUnitsMode(forced_units)
                    dr.Update()
        if GS.ki8:
            # KiCad 8.0.2 crazyness: hidden text affects scaling, even when not plotted
            # So a PRL can affect the plot mechanism
            # https://gitlab.com/kicad/code/kicad/-/issues/17958
            # https://gitlab.com/kicad/code/kicad/-/commit/8184ed64e732ed0812831a13ebc04bd12e8d1d19
            board.SetElementVisibility(pcbnew.LAYER_HIDDEN_TEXT, False)
        GS.board = board
    except OSError as e:
        GS.exit_with_error(['Error loading PCB file. Corrupted?', str(e)], CORRUPTED_PCB)
    assert board is not None
    logger.debug("Board loaded")
    return board


def ki_conf_error(e):
    GS.exit_with_error(('At line {} of `{}`: {}'.format(e.line, e.file, e.msg),
                        'Line content: `{}`'.format(e.code.rstrip())), EXIT_BAD_CONFIG)


def load_any_sch(file, project, fatal=True, extra_msg=None):
    if file[-9:] == 'kicad_sch':
        sch = SchematicV6()
        load_libs = False
    else:
        sch = Schematic()
        load_libs = True
    try:
        sch.load(file, project)
        if load_libs:
            sch.load_libs(file)
        if GS.debug_level > 1:
            logger.debug('Schematic dependencies: '+str(sch.get_files()))
    except SchFileError as e:
        if extra_msg is not None:
            logger.error(extra_msg)
        GS.exit_with_error(('At line {} of `{}`: {}'.format(e.line, e.file, e.msg),
                            'Line content: `{}`'.format(e.code)), CORRUPTED_SCH if fatal else DONT_STOP)
    except SchError as e:
        if extra_msg is not None:
            logger.error(extra_msg)
        GS.exit_with_error(('While loading `{}`'.format(file), str(e)), CORRUPTED_SCH if fatal else DONT_STOP)
    except KiConfError as e:
        ki_conf_error(e)
    return sch


def load_sch(sch_file=None, forced=False):
    if GS.sch is not None and not forced:  # Already loaded
        return
    if not sch_file:
        GS.check_sch()
        sch_file = GS.sch_file
    GS.sch = load_any_sch(sch_file, os.path.splitext(os.path.basename(sch_file))[0])


def create_component_from_footprint(m, ref):
    c = SchematicComponentV6()
    c.f_ref = c.ref = ref
    c.name = m.GetValue()
    c.sheet_path_h = c.sheet_path = c.lib = ''
    c.project = GS.sch_basename
    c.id = m.m_Uuid.AsString() if hasattr(m, 'm_Uuid') else ''
    # Basic fields
    # Reference
    f = SchematicField()
    f.name = 'Reference'
    f.value = ref
    f.number = 0
    c.add_field(f)
    # Value
    f = SchematicField()
    f.name = 'Value'
    f.value = c.name
    f.number = 1
    c.add_field(f)
    # Footprint
    f = SchematicField()
    f.name = 'Footprint'
    lib = m.GetFPID()
    f.value = lib.GetUniStringLibId()
    f.number = 2
    c.add_field(f)
    # Datasheet
    f = SchematicField()
    f.name = 'Datasheet'
    f.value = '~'
    f.number = 3
    c.add_field(f)
    # Other fields
    copy_fields(c, m)
    c._solve_fields(None)
    try:
        c.split_ref()
    except SchError:
        # Unusable ref, discard it
        logger.warning(f'{W_BADREF}Not including component `{ref}` in filters because it has a malformed reference')
        c = None
    return c


class PadProperty(object):
    pass


def copy_fields(c, m):
    for name, value in GS.get_fields(m).items():
        if c.is_field(name.lower()):
            # Already there
            old = c.get_field_value(name)
            if value and old != value:
                logger.warning(f"{W_VALMISMATCH}{name} field mismatch for `{c.ref}` (SCH: `{old}` PCB: `{value}`)")
                c.set_field(name, value)
        else:
            # New one
            logger.debug(f'Adding {name} field to {c.ref} ({value})')
            c.set_field(name, value)


def get_board_comps_data(comps):
    """ Add information from the PCB to the list of components from the schematic.
        Note that we do it every time the function is called to reset transformation filters like rot_footprint. """
    if not GS.pcb_file:
        return
    load_board()
    # Each reference could be more than one sub-units
    # So this hash is ref -> [List of units]
    comps_hash = {}
    for c in comps:
        cur_list = comps_hash.get(c.ref, [])
        cur_list.append(c)
        comps_hash[c.ref] = cur_list
    for m in GS.get_modules():
        ref = m.GetReference()
        attrs = m.GetAttributes()
        ref_in_hash = ref in comps_hash
        if not ref_in_hash or not len(comps_hash[ref]):
            if not (attrs & MOD_BOARD_ONLY) and not ref.startswith('KiKit_'):
                if not ref_in_hash:
                    logger.warning(W_PCBNOSCH+f'`{ref}` component in board, but not in schematic')
                else:
                    logger.warning(W_MULTIREF+f'multiple `{ref}` components, not all operations will work')
            if not GS.global_include_components_from_pcb:
                # v1.6.3 behavior
                continue
            # Create a component for this so we can include/exclude it using filters
            c = create_component_from_footprint(m, ref)
            if c is None:
                continue
            comps.append(c)
        else:
            # Take one with this ref. Note that more than one is not a normal situation
            c = comps_hash[ref].pop()
        new_value = m.GetValue()
        if new_value != c.value and '${' not in c.value:
            logger.warning(f"{W_VALMISMATCH}Value field mismatch for `{ref}` (SCH: `{c.value}` PCB: `{new_value}`)")
        c.value = new_value
        c.bottom = m.IsFlipped()
        c.footprint_rot = m.GetOrientationDegrees()
        center = GS.get_center(m)
        c.footprint_x = center.x
        c.footprint_y = center.y
        (c.footprint_w, c.footprint_h) = GS.get_fp_size(m)
        c.has_pcb_info = True
        c.pad_properties = {}
        if GS.global_use_pcb_fields:
            copy_fields(c, m)
        # Net
        net_name = set()
        net_class = set()
        for pad in m.Pads():
            net_name.add(pad.GetNetname())
            net_class.add(pad.GetNetClassName())
        c.net_name = ','.join(net_name)
        c.net_class = ','.join(net_class)
        if GS.ki5:
            # KiCad 5
            if attrs == UI_SMD:
                c.smd = True
            elif attrs == UI_VIRTUAL:
                c.virtual = True
            else:
                c.tht = True
        else:
            # KiCad 6
            if attrs & MOD_SMD:
                c.smd = True
            if attrs & MOD_THROUGH_HOLE:
                c.tht = True
            if attrs & MOD_VIRTUAL == MOD_VIRTUAL:
                c.virtual = True
            if attrs & MOD_EXCLUDE_FROM_POS_FILES:
                c.in_pos = False
            # The PCB contains another flag for the BoM
            # I guess it should be in sync, but: why should somebody want to unsync it?
            if attrs & MOD_EXCLUDE_FROM_BOM:
                c.in_bom_pcb = False
            if attrs & MOD_BOARD_ONLY:
                c.in_pcb_only = True
            look_for_type = (not c.smd) and (not c.tht)
            for pad in m.Pads():
                p = PadProperty()
                center = pad.GetCenter()
                p.x = center.x
                p.y = center.y
                p.fab_property = pad.GetProperty()
                p.net = pad.GetNetname()
                p.net_class = pad.GetNetClassName()
                p.has_hole = pad.HasHole()
                name = pad.GetNumber()
                c.pad_properties[name] = p
                # Try to figure out if this is THT or SMD when not specified
                if look_for_type:
                    if p.has_hole:
                        # At least one THT, stop looking
                        c.tht = True
                        look_for_type = False
                    elif name:
                        # We have pad a valid pad, assume this is all SMD and keep looking
                        c.smd = True


def expand_comp_fields(c, env):
    extra_env = {f.name: f.value for f in c.fields}
    for f in c.fields:
        new_value = f.value
        depth = 1
        used_extra = [False]
        while depth < GS.MAXDEPTH:
            new_value = expand_env(new_value, env, extra_env, used_extra=used_extra)
            if not used_extra[0]:
                break
            depth += 1
            if depth == GS.MAXDEPTH:
                logger.warning(W_MAXDEPTH+'Too much nested variables replacements, possible loop ({})'.format(f.value))
        if new_value != f.value:
            c.set_field(f.name, new_value)


def expand_fields(comps, dont_copy=False):
    if not dont_copy:
        new_comps = deepcopy(comps)
        for n_c, c in zip(new_comps, comps):
            n_c.original_copy = c
    KiConf.init(GS.sch_file)
    env = KiConf.kicad_env
    env.update(GS.load_pro_variables())
    for c in comps:
        expand_comp_fields(c, env)
    return comps


def preflight_checks(skip_pre, targets):
    logger.debug("Preflight checks")
    BasePreFlight.configure_all()
    if skip_pre is not None:
        if skip_pre == 'all':
            logger.debug("Skipping all preflight actions")
            return
        else:
            skip_list = skip_pre.split(',')
            for skip in skip_list:
                if skip == 'all':
                    GS.exit_with_error('All can\'t be part of a list of actions '
                                       'to skip. Use `--skip all`', EXIT_BAD_ARGS)
                else:
                    if not BasePreFlight.is_registered(skip):
                        GS.exit_with_error(f'Unknown preflight `{skip}`', EXIT_BAD_ARGS)
                    o_pre = BasePreFlight.get_preflight(skip)
                    if not o_pre:
                        logger.warning(W_NONEEDSKIP + '`{}` preflight is not in use, no need to skip'.format(skip))
                    else:
                        logger.debug('Skipping `{}`'.format(skip))
                        o_pre.disable()
    BasePreFlight.run_enabled(targets)


def get_output_dir(o_dir, obj, dry=False):
    # outdir is a combination of the config and output
    outdir = os.path.realpath(os.path.abspath(obj.expand_dirname(os.path.join(GS.out_dir, o_dir))))
    # Create directory if needed
    logger.debug("Output destination: {}".format(outdir))
    if not dry:
        os.makedirs(outdir, exist_ok=True)
    return outdir


def config_output(out, dry=False, dont_stop=False):
    if out._configured:
        return True
    # Should we load the PCB?
    if not dry:
        if out.is_pcb():
            load_board()
        if out.is_sch():
            load_sch()
    ok = True
    try:
        out.config(None)
    except (KiPlotConfigurationError, PlotError) as e:
        msg = "In section '"+out.name+"' ("+out.type+"): "+str(e)
        GS.exit_with_error(msg, DONT_STOP if dont_stop else EXIT_BAD_CONFIG)
        ok = False
    except SystemExit:
        if not dont_stop:
            raise
        ok = False
    return ok


def get_output_targets(output, parent):
    out = RegOutput.get_output(output)
    if out is None:
        GS.exit_with_error(f'Unknown output `{output}` selected in {parent}', WRONG_ARGUMENTS)
    config_output(out)
    out_dir = get_output_dir(out.dir, out, dry=True)
    files_list = out.get_targets(out_dir)
    return files_list, out_dir, out


def run_output(out, dont_stop=False):
    if out._done:
        return
    if GS.global_set_text_variables_before_output and hasattr(out.options, 'variant'):
        pre = BasePreFlight.get_preflight('set_text_variables')
        if pre:
            pre._variant = out.options.variant
            pre.apply()
            load_board()
    GS.current_output = out.name
    try:
        out.run(get_output_dir(out.dir, out))
        out._done = True
    except KiPlotConfigurationError as e:
        msg = "In section '"+out.name+"' ("+out.type+"): "+str(e)
        if dont_stop:
            logger.error(msg)
        else:
            config_error(msg)
    except (PlotError, KiPlotError, SchError) as e:
        msg = "In output `"+str(out)+"`: "+str(e)
        GS.exit_with_error(msg, DONT_STOP if dont_stop else PLOT_ERROR)
    except KiConfError as e:
        ki_conf_error(e)
    except SystemExit:
        if not dont_stop:
            raise


def configure_and_run(tree, out_dir, msg):
    out = RegOutput.get_class_for(tree['type'])()
    out.set_tree(tree)
    config_output(out)
    logger.debug(' - Creating the PCB3D ...')
    out.run(out_dir)


def look_for_output(name, op_name, parent, valids):
    out = RegOutput.get_output(name)
    if out is None:
        raise KiPlotConfigurationError('Unknown output `{}` selected in {}'.format(name, parent))
    config_output(out)
    if out.type not in valids:
        raise KiPlotConfigurationError('`{}` must be {} type, not {}'.format(op_name, valids, out.type))
    return out


def _generate_outputs(targets, invert, skip_pre, cli_order, no_priority, dont_stop):
    logger.debug("Starting outputs for board {}".format(GS.pcb_file))
    # Make a list of target outputs
    n = len(targets)
    if n == 0:
        # No targets means all
        if invert:
            # Skip all targets
            logger.debug('Skipping all outputs')
        else:
            targets = [out for out in RegOutput.get_outputs() if out.run_by_default]
    else:
        # Check we got a valid list of outputs
        unknown = next(filter(lambda x: not RegOutput.is_output_or_group(x), targets), None)
        if unknown:
            GS.exit_with_error(f'Unknown output/group `{unknown}`', EXIT_BAD_ARGS)
        # Check for CLI+invert inconsistency
        if cli_order and invert:
            GS.exit_with_error("CLI order and invert options can't be used simultaneously", EXIT_BAD_ARGS)
        # Expand groups
        logger.debug('Outputs before groups expansion: {}'.format(targets))
        try:
            targets = RegOutput.solve_groups(targets, 'command line')
        except KiPlotConfigurationError as e:
            config_error(str(e))
        logger.debug('Outputs after groups expansion: {}'.format(targets))
        # Now convert the list of names into a list of output objects
        if cli_order:
            # Add them in the same order found at the command line
            targets = [RegOutput.get_output(name) for name in targets]
        else:
            # Add them in the declared order
            new_targets = []
            if invert:
                # Invert the selection
                for out in RegOutput.get_outputs():
                    if (out.name not in targets) and out.run_by_default:
                        new_targets.append(out)
                    else:
                        logger.debug('Skipping `{}` output'.format(out.name))
            else:
                # Normal list
                for out in RegOutput.get_outputs():
                    if out.name in targets:
                        new_targets.append(out)
                    else:
                        logger.debug('Skipping `{}` output'.format(out.name))
            targets = new_targets
    logger.debug('Outputs before preflights: {}'.format([t.name for t in targets]))
    # Run the preflights
    preflight_checks(skip_pre, targets)
    logger.debug('Outputs after preflights: {}'.format([t.name for t in targets]))
    if not cli_order and not no_priority:
        # Sort by priority
        targets = sorted(targets, key=lambda o: o.priority, reverse=True)
        logger.debug('Outputs after sorting: {}'.format([t.name for t in targets]))
    # Configure and run the outputs
    for out in targets:
        if GS.get_stop_flag():
            break
        if config_output(out, dont_stop=dont_stop):
            logger.info('- '+str(out))
            run_output(out, dont_stop)


def generate_outputs(targets, invert, skip_pre, cli_order, no_priority, dont_stop=False):
    setup_resources()
    prj = None
    if GS.global_restore_project:
        # Memorize the project content to restore it at exit
        prj = GS.read_pro()
    try:
        _generate_outputs(targets, invert, skip_pre, cli_order, no_priority, dont_stop)
    finally:
        # Restore the project file
        GS.write_pro(prj)


def adapt_file_name(name):
    if not name.startswith('/usr'):
        name = os.path.relpath(name)
    name = name.replace(' ', r'\ ')
    if '$' in name:
        logger.warning(W_WRONGCHAR+'Wrong character in file name `{}`'.format(name))
    return name


def gen_global_targets(f, pre_targets, out_targets, type):
    extra_targets = []
    pre = 'pre_'+type
    out = 'out_'+type
    all = 'all_'+type
    if pre_targets:
        f.write('{}:{}\n\n'.format(pre, pre_targets))
        extra_targets.append(pre)
    if out_targets:
        f.write('{}:{}\n\n'.format(out, out_targets))
        extra_targets.append(out)
    if pre_targets or out_targets:
        tg = ''
        if pre_targets:
            tg = ' '+pre
        if out_targets:
            tg += ' '+out
        f.write('{}:{}\n\n'.format(all, tg))
        extra_targets.append(all)
    return extra_targets


def get_pre_targets(targets, dependencies, is_pre):
    pcb_targets = sch_targets = ''
    BasePreFlight.configure_all()
    prefs = BasePreFlight.get_in_use_objs()
    try:
        for pre in prefs:
            tg = pre.get_targets()
            if not tg:
                continue
            name = pre.type
            targets[name] = [adapt_file_name(fn) for fn in tg]
            dependencies[name] = [adapt_file_name(fn) for fn in pre.get_dependencies()]
            is_pre.add(name)
            if pre.is_sch():
                sch_targets += ' '+name
            if pre.is_pcb():
                pcb_targets += ' '+name
    except KiPlotConfigurationError as e:
        config_error("In preflight '"+name+"': "+str(e))
    return pcb_targets, sch_targets


def get_out_targets(outputs, ori_names, targets, dependencies, comments, no_default):
    pcb_targets = sch_targets = ''
    try:
        for out in outputs:
            name = name2make(out.name)
            ori_names[name] = out.name
            tg = out.get_targets(out.expand_dirname(os.path.join(GS.out_dir, out.dir)))
            if not tg:
                continue
            targets[name] = [adapt_file_name(fn) for fn in tg]
            dependencies[name] = [adapt_file_name(fn) for fn in out.get_dependencies()]
            if out.comment:
                comments[name] = out.comment
            if not out.run_by_default:
                no_default.add(name)
            if out.is_sch():
                sch_targets += ' '+name
            if out.is_pcb():
                pcb_targets += ' '+name
    except KiPlotConfigurationError as e:
        config_error("In output '"+name+"': "+str(e))
    return pcb_targets, sch_targets


def generate_makefile(makefile, cfg_file, outputs, kibot_sys=False):
    cfg_file = os.path.relpath(cfg_file)
    logger.info('- Creating makefile `{}` from `{}`'.format(makefile, cfg_file))
    with open(makefile, 'wt') as f:
        f.write('#!/usr/bin/make\n')
        f.write('# Automatically generated by KiBot from `{}`\n'.format(cfg_file))
        fname = os.path.abspath(os.path.join(os.path.dirname(__file__), '..', 'src', 'kibot'))
        if kibot_sys or not os.path.isfile(fname):
            fname = 'kibot'
        f.write('KIBOT?={}\n'.format(fname))
        dbg = ''
        if GS.debug_level > 0:
            dbg = '-'+'v'*GS.debug_level
        f.write('DEBUG?={}\n'.format(dbg))
        f.write('CONFIG={}\n'.format(cfg_file))
        if GS.sch_file:
            f.write('SCH={}\n'.format(os.path.relpath(GS.sch_file)))
        if GS.pcb_file:
            f.write('PCB={}\n'.format(os.path.relpath(GS.pcb_file)))
        f.write('DEST={}\n'.format(os.path.relpath(GS.out_dir)))
        f.write('KIBOT_CMD=$(KIBOT) $(DEBUG) -c $(CONFIG) -e $(SCH) -b $(PCB) -d $(DEST)\n')
        f.write('LOGFILE?=kibot_error.log\n')
        f.write('\n')
        # Configure all outputs
        for out in outputs:
            config_output(out)
        # Get all targets and dependencies
        targets = OrderedDict()
        dependencies = OrderedDict()
        comments = {}
        ori_names = {}
        is_pre = set()
        no_default = set()
        # Preflights
        pre_pcb_targets, pre_sch_targets = get_pre_targets(targets, dependencies, is_pre)
        # Outputs
        out_pcb_targets, out_sch_targets = get_out_targets(outputs, ori_names, targets, dependencies, comments, no_default)
        # all target
        f.write('#\n# Default target\n#\n')
        f.write('all: '+' '.join(filter(lambda x: x not in no_default, targets.keys()))+'\n\n')
        extra_targets = ['all']
        # PCB/SCH specific targets
        f.write('#\n# SCH/PCB targets\n#\n')
        extra_targets.extend(gen_global_targets(f, pre_sch_targets, out_sch_targets, 'sch'))
        extra_targets.extend(gen_global_targets(f, pre_pcb_targets, out_pcb_targets, 'pcb'))
        # Generate the output targets
        f.write('#\n# Available targets (outputs)\n#\n')
        for name, target in targets.items():
            f.write(name+': '+' '.join(target)+'\n\n')
        # Generate the output dependencies
        f.write('#\n# Rules and dependencies\n#\n')
        if GS.debug_enabled:
            kibot_cmd = '\t$(KIBOT_CMD)'
            log_action = ''
        else:
            kibot_cmd = '\t@$(KIBOT_CMD)'
            log_action = ' 2>> $(LOGFILE)'
        skip_all = ','.join(is_pre)
        for name, dep in dependencies.items():
            if name in comments:
                f.write('# '+comments[name]+'\n')
            dep.append(cfg_file)
            f.write(' '.join(targets[name])+': '+' '.join(dep)+'\n')
            if name in is_pre:
                skip = filter(lambda n: n != name, is_pre)
                f.write('{} -s {} -i{}\n\n'.format(kibot_cmd, ','.join(skip), log_action))
            else:
                f.write('{} -s {} "{}"{}\n\n'.format(kibot_cmd, skip_all, ori_names[name], log_action))
        # Mark all outputs as PHONY
        f.write('.PHONY: '+' '.join(extra_targets+list(targets.keys()))+'\n')


def guess_ki6_sch(schematics):
    schematics = list(filter(lambda x: x.endswith('.kicad_sch'), schematics))
    if len(schematics) == 1:
        return schematics[0]
    if len(schematics) == 0:
        return None
    for fname in schematics:
        with open(fname, 'rt') as f:
            text = f.read()
        if 'sheet_instances' in text:
            return fname
    return None


def avoid_mixing_5_and_6(sch, kicad_sch):
    GS.exit_with_error(['Found KiCad 5 and KiCad 6+ files, make sure the whole project uses one version',
                        'KiCad 5:  '+os.path.basename(sch),
                        'KiCad 6+: '+os.path.basename(kicad_sch)], EXIT_BAD_CONFIG)


def solve_schematic(base_dir, a_schematic=None, a_board_file=None, config=None, sug_e=True):
    schematic = a_schematic
    if not schematic and a_board_file:
        base = os.path.splitext(a_board_file)[0]
        sch = os.path.join(base_dir, base+'.sch')
        kicad_sch = os.path.join(base_dir, base+'.kicad_sch')
        found_sch = os.path.isfile(sch)
        found_kicad_sch = os.path.isfile(kicad_sch)
        if found_sch and found_kicad_sch:
            avoid_mixing_5_and_6(sch, kicad_sch)
        if found_sch:
            schematic = sch
        elif GS.ki6 and found_kicad_sch:
            schematic = kicad_sch
    if not schematic:
        schematics = glob(os.path.join(base_dir, '*.sch'))
        if GS.ki6:
            schematics += glob(os.path.join(base_dir, '*.kicad_sch'))
        if len(schematics) == 1:
            schematic = schematics[0]
            logger.info('Using SCH file: '+os.path.relpath(schematic))
        elif len(schematics) > 1:
            # Look for a schematic with the same name as the config
            if config:
                if config[0] == '.':
                    # Unhide hidden config
                    config = config[1:]
                # Remove any extension
                last_split = None
                while '.' in config and last_split != config:
                    last_split = config
                    config = os.path.splitext(config)[0]
                # Try KiCad 5
                sch = os.path.join(base_dir, config+'.sch')
                found_sch = os.path.isfile(sch)
                # Try KiCad 6
                kicad_sch = os.path.join(base_dir, config+'.kicad_sch')
                found_kicad_sch = os.path.isfile(kicad_sch)
                if found_sch and found_kicad_sch:
                    avoid_mixing_5_and_6(sch, kicad_sch)
                if found_sch:
                    schematic = sch
                elif GS.ki6 and found_kicad_sch:
                    schematic = kicad_sch
            if not schematic:
                # Look for a schematic with a PCB and/or project
                for sch in schematics:
                    base = os.path.splitext(sch)[0]
                    if (os.path.isfile(os.path.join(base_dir, base+'.pro')) or
                       os.path.isfile(os.path.join(base_dir, base+'.kicad_pro')) or
                       os.path.isfile(os.path.join(base_dir, base+'.kicad_pcb'))):
                        schematic = sch
                        break
                else:
                    # No way to select one, just take the first
                    if GS.ki6:
                        schematic = guess_ki6_sch(schematics)
                    if not schematic:
                        schematic = schematics[0]
            msg = ' if you want to use another use -e option' if sug_e else ''
            logger.warning(W_VARSCH + 'More than one SCH file found in `'+base_dir+'`.\n'
                           '  Using '+schematic+msg+'.')
    if schematic and not os.path.isfile(schematic):
        GS.exit_with_error("Schematic file not found: "+schematic, NO_SCH_FILE)
    if schematic:
        schematic = os.path.abspath(schematic)
        logger.debug('Using schematic: `{}`'.format(schematic))
        logger.debug('Real schematic name: `{}`'.format(cased_path(schematic)))
    else:
        logger.debug('No schematic file found')
    return schematic


def check_board_file(board_file):
    if board_file and not os.path.isfile(board_file):
        GS.exit_with_error("Board file not found: "+board_file, NO_PCB_FILE)


def solve_board_file(base_dir, a_board_file=None, sug_b=True):
    schematic = GS.sch_file
    board_file = a_board_file
    if not board_file and schematic:
        pcb = os.path.join(base_dir, os.path.splitext(schematic)[0]+'.kicad_pcb')
        if os.path.isfile(pcb):
            board_file = pcb
    if not board_file:
        board_files = glob(os.path.join(base_dir, '*.kicad_pcb'))
        if len(board_files) == 1:
            board_file = board_files[0]
            logger.info('Using PCB file: '+os.path.relpath(board_file))
        elif len(board_files) > 1:
            board_file = board_files[0]
            msg = ' if you want to use another use -b option' if sug_b else ''
            logger.warning(W_VARPCB + 'More than one PCB file found in `'+base_dir+'`.\n'
                           '  Using '+board_file+msg+'.')
    check_board_file(board_file)
    if board_file:
        logger.debug('Using PCB: `{}`'.format(board_file))
        logger.debug('Real PCB name: `{}`'.format(cased_path(board_file)))
    else:
        logger.debug('No PCB file found')
    return board_file


def solve_project_file():
    if GS.pcb_file:
        pro_name = GS.pcb_no_ext+GS.pro_ext
        if os.path.isfile(pro_name):
            return pro_name
    if GS.sch_file:
        pro_name = GS.sch_no_ext+GS.pro_ext
        if os.path.isfile(pro_name):
            return pro_name
    return None


def look_for_used_layers():
    from .layer import Layer
    Layer.reset()
    layers = set()
    components = {}
    # Look inside the modules
    for m in GS.get_modules():
        layer = m.GetLayer()
        components[layer] = components.get(layer, 0)+1
        for gi in m.GraphicalItems():
            layers.add(gi.GetLayer())
        for pad in m.Pads():
            for id in pad.GetLayerSet().Seq():
                layers.add(id)
    # All drawings in the PCB
    for e in GS.board.GetDrawings():
        layers.add(e.GetLayer())
    # Zones
    for e in list(GS.board.Zones()):
        layers.add(e.GetLayer())
    # Tracks and vias
    via_type = 'VIA' if GS.ki5 else 'PCB_VIA'
    for e in GS.board.GetTracks():
        if e.GetClass() == via_type:
            for id in e.GetLayerSet().Seq():
                layers.add(id)
        else:
            layers.add(e.GetLayer())
    # Now filter the pads and vias potential layers
    declared_layers = {la._id for la in Layer.solve('all')}
    layers = sorted(declared_layers.intersection(layers))
    logger.debug('- Detected layers: {}'.format(layers))
    layers = Layer.solve(layers)
    for la in layers:
        la.components = components.get(la._id, 0)
    return layers


def discover_files(dest_dir):
    """ Look for schematic and PCBs at the dest_dir.
        Return the name of the example file to generate. """
    GS.pcb_file = None
    GS.sch_file = None
    # Check if we have useful files
    fname = os.path.join(dest_dir, 'kibot_generated.kibot.yaml')
    GS.set_sch(solve_schematic(dest_dir, sug_e=False))
    GS.set_pcb(solve_board_file(dest_dir, sug_b=False))
    GS.set_pro(solve_project_file())
    return fname


def load_config(plot_config):
<<<<<<< HEAD
=======
    if not plot_config:
        return []
>>>>>>> 6f5ca2cb
    cr = CfgYamlReader()
    outputs = None
    try:
        # The Python way ...
        with gzip.open(plot_config, mode='rt') as cf_file:
            try:
                outputs = cr.read(cf_file)
            except KiPlotConfigurationError as e:
                config_error(str(e))
    except OSError:
        pass
    if outputs is None:
        with open(plot_config) as cf_file:
            try:
                outputs = cr.read(cf_file)
            except KiPlotConfigurationError as e:
                config_error(str(e))
    return outputs


def yaml_dump(f, tree):
    if version_str2tuple(yaml.__version__) < (3, 14):
        f.write(yaml.dump(tree))
    else:
        # sort_keys was introduced after 3.13
        f.write(yaml.dump(tree, sort_keys=False))


def register_xmp_import(name, definitions=None):
    """ Register an import we need for an example """
    global needed_imports
    assert name not in needed_imports
    needed_imports[name] = definitions


def check_we_cant_use(o):
    """ Check if the output doesn't have what it needs, i.e. no PCB and this is PCB related """
    return ((not (o.is_pcb() and GS.pcb_file) and
             not (o.is_sch() and GS.sch_file) and
             not (o.is_any() and (GS.pcb_file or GS.sch_file))) or
            ((o.is_pcb() and o.is_sch()) and (not GS.pcb_file or not GS.sch_file)))


def generate_one_example(dest_dir, types):
    """ Generate a example config for dest_dir """
    fname = discover_files(dest_dir)
    # Abort if none
    if not GS.pcb_file and not GS.sch_file:
        return None
    # Reset the board and schematic
    GS.board = None
    GS.sch = None
    # Create the config
    with open(fname, 'wt') as f:
        logger.info('- Creating {} example configuration'.format(fname))
        f.write("# This is a working example.\n")
        f.write("# For a more complete reference use `--example`\n")
        f.write('kibot:\n  version: 1\n\n')
        # Outputs
        outs = RegOutput.get_registered()
        # List of layers
        layers = []
        if GS.pcb_file:
            load_board(GS.pcb_file)
            layers = look_for_used_layers()
        if GS.sch_file:
            load_sch()
        # Filter some warnings
        fil = [{'number': 1007},  # No information for a component in a distributor
               {'number': 1015},  # More than one component in a search for a distributor
               {'number': 58},    # Missing project file
               {'number': 107},   # Stencil.side auto, we always use it for the example
               ]
        glb = {'filters': fil}
        yaml_dump(f, {'global': glb})
        f.write('\n')
        # A helper for the internal templates
        global needed_imports
        needed_imports = {}
        # All the preflights
        preflights = {}
        for n in sorted(BasePreFlight.get_registered().keys()):
            o = BasePreFlight.get_object_for(n)
            if types and n not in types:
                logger.debug('- {}, not selected (PCB: {} SCH: {})'.format(n, o.is_pcb(), o.is_sch()))
                continue
            if check_we_cant_use(o):
                logger.debug('- {}, skipped (PCB: {} SCH: {})'.format(n, o.is_pcb(), o.is_sch()))
                continue
            tree = o.get_conf_examples(n, layers)
            if tree:
                logger.debug('- {}, generated'.format(n))
                preflights.update(tree)
            else:
                logger.debug('- {}, nothing to do'.format(n))
        # All the outputs
        outputs = []
        for n, cls in OrderedDict(sorted(outs.items())).items():
            o = cls()
            if types and n not in types:
                logger.debug('- {}, not selected (PCB: {} SCH: {})'.format(n, o.is_pcb(), o.is_sch()))
                continue
            if check_we_cant_use(o):
                logger.debug('- {}, skipped (PCB: {} SCH: {})'.format(n, o.is_pcb(), o.is_sch()))
                continue
            tree = cls.get_conf_examples(n, layers)
            if tree:
                logger.debug('- {}, generated'.format(n))
                outputs.extend(tree)
            else:
                logger.debug('- {}, nothing to do'.format(n))
        global_defaults = None
        if needed_imports:
            imports = []
            for n, d in sorted(needed_imports.items()):
                if n == 'global':
                    global_defaults = d
                    continue
                content = {'file': n}
                if d:
                    content['definitions'] = d
                imports.append(content)
            yaml_dump(f, {'import': imports})
            f.write('\n')
        if preflights:
            yaml_dump(f, {'preflight': preflights})
            f.write('\n')
        if outputs:
            yaml_dump(f, {'outputs': outputs})
        else:
            return None
        if global_defaults:
            f.write('\n...\n')
            yaml_dump(f, {'definitions': global_defaults})
    return fname


def reset_config():
    # Outputs, groups, filters and variants
    RegOutput.reset()
    # Preflights
    BasePreFlight.reset()


def generate_targets(config_file):
    """ Generate all possible targets for the configuration file """
    # Reset the board and schematic
    GS.board = None
    GS.sch = None
    # Reset the list of outputs and preflights
    reset_config()
    # Read the config file
    cr = CfgYamlReader()
    with open(config_file) as cf_file:
        cr.read(cf_file)
    # Do all the job
    generate_outputs([], False, None, False, False, dont_stop=True)


def _walk(path, depth):
    """ Recursively list files and directories up to a certain depth """
    depth -= 1
    try:
        with os.scandir(path) as p:
            for entry in p:
                yield entry.path
                if entry.is_dir() and depth > 0:
                    yield from _walk(entry.path, depth)
    except Exception as e:
        logger.debug(f'Skipping {path} because {e}')


def setup_fonts(source):
    if not os.path.isdir(source):
        logger.debug('No font resources dir')
        return
    dest = os.path.expanduser('~/.fonts/')
    installed = False
    for f in glob(os.path.join(source, '*.ttf')):
        fname = os.path.basename(f)
        fdest = os.path.join(dest, fname)
        if os.path.isfile(fdest):
            logger.debug('Font {} already installed'.format(fname))
            continue
        logger.info('Installing font {}'.format(fname))
        if not os.path.isdir(dest):
            os.makedirs(dest)
        copy2(f, fdest)
        installed = True
    if installed:
        run_command(['fc-cache'])


def setup_colors(source):
    if not os.path.isdir(source):
        logger.debug('No color resources dir')
        return
    if not GS.kicad_conf_path:
        return
    dest = os.path.join(GS.kicad_conf_path, 'colors')
    for f in glob(os.path.join(source, '*.json')):
        fname = os.path.basename(f)
        fdest = os.path.join(dest, fname)
        if os.path.isfile(fdest):
            logger.debug('Color {} already installed'.format(fname))
            continue
        logger.info('Installing color {}'.format(fname))
        if not os.path.isdir(dest):
            os.makedirs(dest)
        copy2(f, fdest)


def setup_resources():
    if not GS.global_resources_dir:
        logger.debug('No resources dir')
        return
    setup_fonts(os.path.join(GS.global_resources_dir, 'fonts'))
    setup_colors(os.path.join(GS.global_resources_dir, 'colors'))


def generate_examples(start_dir, dry, types):
    if not start_dir:
        start_dir = '.'
    else:
        if not os.path.isdir(start_dir):
            GS.exit_with_error(f'Invalid dir {start_dir} to quick start', WRONG_ARGUMENTS)
    # Set default global options
    glb = GS.set_global_options_tree({})
    glb.config(None)
    # Install the resources
    setup_resources()
    # Look for candidate dirs
    k_files_regex = re.compile(r'([^/]+)\.(kicad_pro|pro)$')
    candidates = set()
    for f in _walk(start_dir, 6):
        if k_files_regex.search(f):
            candidates.add(os.path.realpath(os.path.dirname(f)))
    # Try to generate the configs in the candidate places
    confs = []
    for c in sorted(candidates):
        logger.info('Analyzing `{}` dir'.format(c))
        res = generate_one_example(c, types)
        if res:
            confs.append(res)
        logger.info('')
    confs.sort()
    # Just the configs, not the targets
    if dry:
        return
    # Try to generate all the stuff
    if GS.out_dir_in_cmd_line:
        out_dir = GS.out_dir
    else:
        out_dir = 'Generated'
    for n, c in enumerate(confs):
        conf_dir = os.path.dirname(c)
        if len(confs) > 1:
            subdir = '%03d-%s' % (n+1, conf_dir.replace('/', ',').replace(' ', '_'))
            dest = os.path.join(out_dir, subdir)
        else:
            dest = out_dir
        GS.out_dir = dest
        logger.info('Generating targets for `{}`, destination: `{}`'.format(c, dest))
        os.makedirs(dest, exist_ok=True)
        # Create a log file with all the debug we can
        fl = log.set_file_log(os.path.join(dest, 'kibot.log'))
        old_lvl = GS.debug_level
        GS.debug_level = 10
        # Detect the SCH and PCB again
        discover_files(conf_dir)
        # Generate all targets
        generate_targets(c)
        # Close the debug file
        log.remove_file_log(fl)
        GS.debug_level = old_lvl
        logger.info('')
    # Try to open a browser
    index = os.path.join(GS.out_dir, 'index.html')
    if os.environ.get('DISPLAY') and which('x-www-browser') and os.path.isfile(index):
        Popen(['x-www-browser', index])


# To avoid circular dependencies: Optionable needs it, but almost everything needs Optionable
GS.load_board = load_board
GS.load_sch = load_sch
GS.exec_with_retry = exec_with_retry<|MERGE_RESOLUTION|>--- conflicted
+++ resolved
@@ -218,11 +218,7 @@
             logger.debug('Removing cached text variables')
             board.SetProperties(pcbnew.MAP_STRING_STRING())
             # Save the PCB, so external tools also gets the reset, i.e. panelize, see #652
-<<<<<<< HEAD
             GS.save_pcb(pcb_file, board)
-=======
-            board.Save(pcb_file)
->>>>>>> 6f5ca2cb
         if BasePreFlight.get_option('check_zone_fills'):
             GS.fill_zones(board)
         if GS.global_units and GS.ki6:
@@ -1019,11 +1015,8 @@
 
 
 def load_config(plot_config):
-<<<<<<< HEAD
-=======
     if not plot_config:
         return []
->>>>>>> 6f5ca2cb
     cr = CfgYamlReader()
     outputs = None
     try:
