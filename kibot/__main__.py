# -*- coding: utf-8 -*-
# Copyright (c) 2020-2024 Salvador E. Tropea
# Copyright (c) 2020-2024 Instituto Nacional de Tecnología Industrial
# Copyright (c) 2018 John Beard
# License: AGPL-3.0
# Project: KiBot (formerly KiPlot)
# Adapted from: https://github.com/johnbeard/kiplot
"""KiBot: KiCad automation tool for documents generation

Usage:
  kibot [-b BOARD] [-e SCHEMA] [-c CONFIG] [-d OUT_DIR] [-s PRE]
         [-q | -v...] [-L LOGFILE] [-C | -i | -n] [-m MKFILE] [-A] [-g DEF] ...
         [-E DEF] ... [--defs-from-env] [-w LIST] [-D | -W] [--warn-ci-cd]
         [--banner N] [--gui | --internal-check] [-I INJECT] [TARGET...]
  kibot [-v...] [-b BOARD] [-e SCHEMA] [-c PLOT_CONFIG] [--banner N]
         [-E DEF] ... [--defs-from-env] [--config-outs]
         [--only-pre|--only-groups] [--only-names] [--output-name-first] --list
  kibot [-v...] [-c PLOT_CONFIG] [--banner N] [-E DEF] ... [--only-names]
        [--sub-pcbs] --list-variants
  kibot [-v...] [-b BOARD] [-d OUT_DIR] [-p | -P] [--banner N] --example
  kibot [-v...] [--start PATH] [-d OUT_DIR] [--dry] [--banner N]
         [-t, --type TYPE]... --quick-start
  kibot [-v...] [--rst] [-d OUT_DIR] --help-filters
  kibot [-v...] [--markdown|--json|--rst] --help-dependencies
  kibot [-v...] [--rst] --help-global-options
  kibot [-v...] --help-list-offsets
  kibot [-v...] [--rst] --help-list-outputs
  kibot [-v...] --help-list-rotations
  kibot [-v...] --help-output=HELP_OUTPUT
  kibot [-v...] [--rst] [-d OUT_DIR] --help-outputs
  kibot [-v...] [--rst] [-d OUT_DIR] --help-preflights
<<<<<<< HEAD
  kibot [-v...] [--rst] [-d OUT_DIR] --help-variants
=======
  kibot [-v...] [--rst] --help-variants
>>>>>>> 6f5ca2cb
  kibot [-v...] --help-banners
  kibot [-v...] [--rst] --help-errors
  kibot -h | --help
  kibot --version

Arguments:
  TARGET    Outputs to generate, default is all

Options:
  -A, --no-auto-download           Disable dependencies auto-download
  -b BOARD, --board-file BOARD     The PCB .kicad-pcb board file
  --banner N                       Display banner number N (-1 == random)
  -c CONFIG, --plot-config CONFIG  The plotting config file to use
  -C, --cli-order                  Generate outputs using the indicated order
  --config-outs                    Configure all outputs before listing them
  -d OUT_DIR, --out-dir OUT_DIR    The output directory [default: .]
  -D, --dont-stop                  Try to continue if an output fails
  --defs-from-env                  Use the environment vars as preprocessor
                                   values
  -e SCHEMA, --schematic SCHEMA    The schematic file (.sch/.kicad_sch)
  -E DEF, --define DEF             Define preprocessor value (VAR=VAL)
  -g DEF, --global-redef DEF       Overwrite a global value (VAR=VAL)
  --gui                            Open a graphic dialog
  --internal-check                 Run some outputs internal checks
  -i, --invert-sel                 Generate the outputs not listed as targets
  -I, --gui-inject INJECT          Inject events to the GUI from INJECT file
  -l, --list                       List available outputs, preflights and
                                   groups (in the config file).
                                   You don't need to specify an SCH/PCB unless
                                   using --config-outs
  --list-variants                  List the available variants and exit
  -L, --log LOGFILE                Log to LOGFILE using maximum debug level.
                                   Is independent of what is logged to stderr
  -m MKFILE, --makefile MKFILE     Generate a Makefile (no targets created)
  -n, --no-priority                Don't sort targets by priority
  -p, --copy-options               Copy plot options from the PCB file
  --only-names                     Print only the names. Note that for --list
                                   if no other --only-* option is provided it
                                   also acts as a virtual --only-outputs
  --only-groups                    Print only the groups.
  --only-pre                       Print only the preflights
  --output-name-first              Use the output name first when listing
  -P, --copy-and-expand            As -p but expand the list of layers
  -q, --quiet                      Remove information logs
  -s PRE, --skip-pre PRE           Skip preflights, comma separated or `all`
  --sub-pcbs                       When listing variants also include sub-PCBs
  -v, --verbose                    Show debugging information
  -V, --version                    Show program's version number and exit
  -w, --no-warn LIST               Exclude the mentioned warnings (comma sep)
  -W, --stop-on-warnings           Stop on warnings
  --warn-ci-cd                     Don't disable warnings expected on CI/CD
                                   environments
  -x, --example                    Create a template configuration file

Quick start options:
  --quick-start                    Generates demo config files and their outputs
  --dry                            Just generate the config files
  --start PATH                     Starting point for the search [default: .]
  -t, --type TYPE                  Generate examples only for the indicated type/s

Help options:
  -h, --help                       Show this help message and exit
  --help-banners                   Show all available banners
  --help-dependencies              List dependencies in human readable format
  --help-errors                    List of error levels
  --help-filters                   List supported filters and details
  --help-global-options            List supported global variables
  --help-list-offsets              List footprint offsets (JLCPCB)
  --help-list-outputs              List supported outputs
  --help-list-rotations            List footprint rotations (JLCPCB)
  --help-output HELP_OUTPUT        Help for this particular output
  --help-outputs                   List supported outputs and details
  --help-preflights                List supported preflights and details
  --help-variants                  List supported variants and details

"""
from datetime import datetime
from glob import glob
import locale
import os
import platform
import re
import sys
from sys import path as sys_path
from . import __version__, __copyright__, __license__
# Import log first to set the domain
from . import log
log.set_domain('kibot')
logger = log.init()
from .docopt import docopt
# GS will import pcbnew, so we must solve the nightly setup first
# Check if we have to run the nightly KiCad build
nightly = False
if os.environ.get('KIAUS_USE_NIGHTLY'):  # pragma: no cover (nightly)
    # Path to the Python module
    pcbnew_path = '/usr/lib/kicad-nightly/lib/python3/dist-packages'
    sys_path.insert(0, pcbnew_path)
    # This helps other tools like iBoM to pick-up the right pcbnew module
    if 'PYTHONPATH' in os.environ:
        os.environ['PYTHONPATH'] += os.pathsep+pcbnew_path
    else:
        os.environ['PYTHONPATH'] = pcbnew_path
    nightly = True
from .banner import get_banner, BANNERS
from .gs import GS
from . import dep_downloader
from .misc import (EXIT_BAD_ARGS, W_VARCFG, NO_PCBNEW_MODULE, W_NOKIVER, hide_stderr, TRY_INSTALL_CHECK, W_ONWIN,
                   FAILED_EXECUTE, W_ONMAC)
from .pre_base import BasePreFlight
from .config_reader import (print_outputs_help, print_output_help, print_preflights_help, create_example, print_filters_help,
                            print_global_options_help, print_dependencies, print_variants_help, print_errors,
                            print_list_rotations, print_list_offsets)
from .kiplot import (generate_outputs, load_actions, config_output, generate_makefile, generate_examples, solve_schematic,
<<<<<<< HEAD
                     solve_board_file, solve_project_file, check_board_file, exec_with_retry, load_config)
=======
                     solve_board_file, solve_project_file, check_board_file, load_config)
>>>>>>> 6f5ca2cb
from .registrable import RegOutput
GS.kibot_version = __version__


def list_pre_and_outs_names(logger, outputs, do_config, only_pre, only_groups):
    pf = BasePreFlight.get_in_use_names()
    if only_pre:
        for c in sorted(pf):
            logger.info(c)
        return
    if only_groups:
        for g in sorted(RegOutput.get_group_names()):
            logger.info(g)
        return
    if outputs:
        for o in sorted(outputs, key=lambda x: x.name.lower()):
            if do_config:
                config_output(o, dry=False)
            logger.info(o.name)


def list_pre_and_outs(logger, outputs, do_config, only_names, only_pre, only_groups, output_name_first):
    if only_names:
        return list_pre_and_outs_names(logger, outputs, do_config, only_pre, only_groups)
    pf = BasePreFlight.get_in_use_objs()
    groups = RegOutput.get_groups()
    if pf and not only_groups:
        BasePreFlight.configure_all()
        logger.info('Available pre-flights:')
        for c in pf:
            logger.info('- '+str(c))
        logger.info("")
    if outputs and not only_pre and not only_groups:
        fmt = "name: comment/description [type]" if output_name_first else "'comment/description' (name) [type]"
        logger.info("Available outputs: format is: `{}`".format(fmt))
        for o in outputs:
            # Note: we can't do a `dry` config because some layer and field names can be validated only if we
            # load the schematic and the PCB.
            if do_config:
                config_output(o, dry=False)
            if output_name_first:
                logger.info('- {}: {} [{}]'.format(o.name, o.comment, o.type))
            else:
                logger.info('- '+str(o))
        logger.info("")
    if groups and not only_pre:
        logger.info("Available groups:")
        for g, items in groups.items():
            logger.info('- '+g+': '+', '.join(items))
        logger.info("")
    if pf:
        logger.info("You can use e.g. `kibot --skip-pre preflight_name1,preflight_name2` to")
        logger.info("skip specific preflights (or pass `all` to skip them all).")
        logger.info("")
    if outputs:
        logger.info("You can use e.g. `kibot output_name1 output_name2` to generate only")
        logger.info("specific outputs by name.")
        logger.info("")
    if groups:
        logger.info("You can use the name of a group instead of an output name.")
        logger.info("")


def list_variants(logger, only_names, sub_pcbs):
    variants = RegOutput.get_variants()
    if not variants:
        if not only_names:
            logger.info('No variants defined')
        return
    if only_names:
        for name in sorted(variants.keys()):
            v = variants[name]
            if sub_pcbs and v.sub_pcbs:
                for s in v.sub_pcbs:
                    logger.info(f'{name}[{s.name}]')
            else:
                logger.info(name)
        return
    logger.info("Available variants: 'comment/description' (name) [type]")
    for name in sorted(variants.keys()):
        logger.info('- '+str(variants[name]))
        v = variants[name]
        if sub_pcbs and v.sub_pcbs:
            for s in v.sub_pcbs:
                logger.info(f'  - {s.name}')


def solve_config(a_plot_config, quiet, gui):
    plot_config = a_plot_config
    if not plot_config:
        plot_configs = glob('*.kibot.yaml')+glob('*.kiplot.yaml')+glob('*.kibot.yaml.gz')+glob('*.kibot.yml')
        if len(plot_configs) == 1:
            plot_config = plot_configs[0]
            if not quiet:
                logger.info('Using config file: '+os.path.relpath(plot_config))
        elif len(plot_configs) > 1:
            plot_config = plot_configs[0]
            logger.warning(W_VARCFG + 'More than one config file found in current directory.\n'
                           '  Using '+plot_config+' if you want to use another use -c option.')
        else:
            if gui:
                return ''
            GS.exit_with_error('No config file found (*.kibot.yaml), use -c to specify one.', EXIT_BAD_ARGS)
    if not os.path.isfile(plot_config):
        GS.exit_with_error("Plot config file not found: "+plot_config, EXIT_BAD_ARGS)
    logger.debug('Using configuration file: `{}`'.format(plot_config))
    return plot_config


def set_locale():
    """ Try to set the locale for all the cataegories.
        If it fails try with LC_NUMERIC (the one we need for tests). """
    try:
        locale.setlocale(locale.LC_ALL, '')
        return
    except locale.Error:
        pass
    try:
        locale.setlocale(locale.LC_NUMERIC, '')
        return
    except locale.Error:
        pass


def detect_kicad():
    try:
        import pcbnew
    except ImportError:
        GS.exit_with_error(["Failed to import pcbnew Python module."
                            " Is KiCad installed?"
                            " Do you need to add it to PYTHONPATH?",
                            TRY_INSTALL_CHECK], NO_PCBNEW_MODULE)
    try:
        GS.kicad_version = pcbnew.GetBuildVersion()
    except AttributeError:
        logger.warning(W_NOKIVER+"Unknown KiCad version, please install KiCad 5.1.6 or newer")
        # Assume the best case
        GS.kicad_version = '5.1.5'
    try:
        # Debian sid may 2021 mess:
        really_index = GS.kicad_version.index('really')
        GS.kicad_version = GS.kicad_version[really_index+6:]
    except ValueError:
        pass

    m = re.search(r'(\d+)\.(\d+)\.(\d+)(?:\.(\d+))?', GS.kicad_version)
    if m is None:
        GS.exit_with_error(f"Unable to detect KiCad version, got: `{GS.kicad_version}`", NO_PCBNEW_MODULE)
    GS.kicad_version_major = int(m.group(1))
    GS.kicad_version_minor = int(m.group(2))
    GS.kicad_version_patch = int(m.group(3))
    GS.kicad_version_subpatch = 0 if m.group(4) is None else int(m.group(4))
    GS.kicad_version_n = (GS.kicad_version_major*10000000+GS.kicad_version_minor*10000+GS.kicad_version_patch*10 +
                          GS.kicad_version_subpatch)
    GS.ki5 = GS.kicad_version_major < 6
    GS.ki6 = GS.kicad_version_major >= 6
    GS.ki6_only = GS.kicad_version_major == 6
    GS.ki7 = GS.kicad_version_major >= 7
    GS.ki8 = (GS.kicad_version_major == 7 and GS.kicad_version_minor >= 99) or GS.kicad_version_major >= 8
    GS.footprint_gr_type = 'MGRAPHIC' if not GS.ki8 else 'PCB_SHAPE'
    GS.board_gr_type = 'DRAWSEGMENT' if GS.ki5 else 'PCB_SHAPE'
    GS.footprint_update_local_coords = GS.dummy1 if GS.ki8 else GS.footprint_update_local_coords_ki7
    logger.debug('Detected KiCad v{}.{}.{} ({} {})'.format(GS.kicad_version_major, GS.kicad_version_minor,
                 GS.kicad_version_patch, GS.kicad_version, GS.kicad_version_n))
    # Used to look for plug-ins.
    # KICAD_PATH isn't good on my system.
    # The kicad-nightly package overwrites the regular package!!
    GS.kicad_share_path = '/usr/share/kicad'
    if GS.ki6:
        GS.kicad_conf_path = pcbnew.GetSettingsManager().GetUserSettingsPath()
        if nightly:
            # Nightly Debian packages uses `/usr/share/kicad-nightly/kicad-nightly.env` as an environment extension
            # This script defines KICAD_CONFIG_HOME="$HOME/.config/kicadnightly"
            # So we just patch it, as we patch the name of the binaries
            # No longer needed for 202112021512+6.0.0+rc1+287+gbb08ef2f41+deb11
            # GS.kicad_conf_path = GS.kicad_conf_path.replace('/kicad/', '/kicadnightly/')
            GS.kicad_share_path = GS.kicad_share_path.replace('/kicad/', '/kicad-nightly/')
            GS.kicad_dir = 'kicad-nightly'
        GS.pro_ext = '.kicad_pro'
        # KiCad 6 doesn't support the Rescue layer
        GS.work_layer = 'User.9'
    else:
        # Bug in KiCad (#6989), prints to stderr:
        # `../src/common/stdpbase.cpp(62): assert "traits" failed in Get(test_dir): create wxApp before calling this`
        # Found in KiCad 5.1.8, 5.1.9
        # So we temporarily suppress stderr
        with hide_stderr():
            GS.kicad_conf_path = pcbnew.GetKicadConfigPath()
        GS.pro_ext = '.pro'
        GS.work_layer = 'Rescue'
    # Dirs to look for plugins
    GS.kicad_plugins_dirs = []
    # /usr/share/kicad/*
    GS.kicad_plugins_dirs.append(os.path.join(GS.kicad_share_path, 'scripting'))
    GS.kicad_plugins_dirs.append(os.path.join(GS.kicad_share_path, 'scripting', 'plugins'))
    GS.kicad_plugins_dirs.append(os.path.join(GS.kicad_share_path, '3rdparty', 'plugins'))  # KiCad 6.0 PCM
    # ~/.config/kicad/*
    GS.kicad_plugins_dirs.append(os.path.join(GS.kicad_conf_path, 'scripting'))
    GS.kicad_plugins_dirs.append(os.path.join(GS.kicad_conf_path, 'scripting', 'plugins'))
    # ~/.kicad_plugins and ~/.kicad
    home = os.path.expanduser('~')
    if home:
        GS.kicad_plugins_dirs.append(os.path.join(home, '.kicad_plugins'))
        GS.kicad_plugins_dirs.append(os.path.join(home, '.kicad', 'scripting'))
        GS.kicad_plugins_dirs.append(os.path.join(home, '.kicad', 'scripting', 'plugins'))
        if GS.kicad_version_major >= 6:
            ver_dir = str(GS.kicad_version_major)+'.'+str(GS.kicad_version_minor)
            if GS.on_macos or GS.on_windows:
                local_share = os.path.join(home, 'Documents', 'KiCad', ver_dir)
            else:
                local_share = os.path.join(home, '.local', 'share', 'kicad', ver_dir)
            GS.kicad_plugins_dirs.append(os.path.join(local_share, 'scripting'))
            GS.kicad_plugins_dirs.append(os.path.join(local_share, 'scripting', 'plugins'))
            GS.kicad_plugins_dirs.append(os.path.join(local_share, '3rdparty', 'plugins'))   # KiCad 6.0 PCM
    if GS.debug_level > 1:
        logger.debug('KiCad config path {}'.format(GS.kicad_conf_path))


def parse_defines(args):
    if args.defs_from_env:
        GS.cli_defines.update(os.environ)
    for define in args.define:
        if '=' not in define:
            GS.exit_with_error(f'Malformed `define` option, must be VARIABLE=VALUE ({define})', EXIT_BAD_ARGS)
        var = define.split('=')[0]
        GS.cli_defines[var] = define[len(var)+1:]


def parse_global_redef(args):
    for redef in args.global_redef:
        if '=' not in redef:
            GS.exit_with_error(f'Malformed global-redef option, must be VARIABLE=VALUE ({redef})', EXIT_BAD_ARGS)
        var = redef.split('=')[0]
        GS.cli_global_defs[var] = redef[len(var)+1:]


class SimpleFilter(object):
    def __init__(self, num, regex=''):
        self.number = num
        self._regex = re.compile(regex)
        self.regex = regex
        self.error = ''


def detect_ci_env():
    GS.ci_cd_detected = os.path.isfile('/etc/kiauto_tag') or ('GITLAB_CI' in os.environ) or ('GITHUB_RUN_ID' in os.environ)
    return GS.ci_cd_detected


def apply_warning_filter(args):
    if args.no_warn:
        try:
            log.set_filters([SimpleFilter(int(n)) for n in args.no_warn.split(',')])
        except ValueError:
            GS.exit_with_error(f'-w/--no-warn must specify a comma separated list of numbers ({args.no_warn})', EXIT_BAD_ARGS)
    if detect_ci_env() and not args.warn_ci_cd:
        # Disable warnings we always get on docker images
        #  9: KiCad config without environment.vars section
        # 10: Missing user templates and 3D models
        logger.debug('Filtering warnings we always get on CI/CD')
        log.set_filters([SimpleFilter(n, regex=r) for n, r in ((9, ''), (10, '(3D models|user templates)'))])


def debug_arguments(args):
    if GS.debug_level > 1:
        logger.debug('Command line arguments:\n'+str(sys.argv))
        logger.debug('Command line parsed:\n'+str(args))


def detect_windows():  # pragma: no cover (Windows)
    if platform.system() != 'Windows':
        return
    # Note: We assume this is the Python from KiCad, but we should check it ...
    GS.on_windows = True
    logger.warning(W_ONWIN+'Running on Windows, this is experimental, please report any problem')


<<<<<<< HEAD
def detect_macos():  # pragma: no cover (Darwin)
    if platform.system() != 'Darwin':
        return
    # Note: We assume this is the Python from KiCad, but we should check it ...
    GS.on_macos = True
    logger.warning(W_ONMAC+'Running on macOS, this is experimental, please report any problem')


def check_needs_convert():
    """ Try to convert Altium PCBs to KiCad.
        If successful just use the converted file. """
    if GS.pcb_file is None:
        return False
    ext = os.path.splitext(GS.pcb_fname)[1]
    if ext.lower() != '.pcbdoc':
        return False
    command = GS.check_tool_dep('convert_pcb', 'KiAuto')
    new_name = GS.pcb_basename+'.kicad_pcb'
    cmd = [command, 'convert', '-o', new_name, GS.pcb_file, GS.pcb_dir]
    cmd, _ = GS.add_extra_options(cmd)
    exec_with_retry(cmd, FAILED_EXECUTE)
    GS.set_pcb(os.path.join(GS.pcb_dir, new_name))
    return True
=======
def initialization(args, progress=None):
    detect_kicad()
    detect_windows()
    debug_arguments(args)

    # Force iBoM to avoid the use of graphical stuff
    os.environ['INTERACTIVE_HTML_BOM_NO_DISPLAY'] = 'True'
    # Tell git that we don't want interactive stuff
    os.environ['GIT_TERMINAL_PROMPT'] = '0'

    # Parse global overwrite options
    parse_global_redef(args)

    # Disable auto-download if needed
    if args.no_auto_download:
        dep_downloader.disable_auto_download = True

    # Output dir: relative to CWD (absolute path overrides)
    GS.out_dir = os.path.join(os.getcwd(), args.out_dir)

    # Load output and preflight plugins
    load_actions(progress)
>>>>>>> 6f5ca2cb


def main():
    set_locale()
    ver = 'KiBot '+__version__+' - '+__copyright__+' - License: '+__license__
    GS.out_dir_in_cmd_line = '-d' in sys.argv or '--out-dir' in sys.argv
    args = docopt(__doc__, version=ver, options_first=True)

    # Set the specified verbosity
    GS.debug_enabled = log.set_verbosity(logger, args.verbose, args.quiet)
    log.debug_level = GS.debug_level = args.verbose
    # We can log all the debug info to a separated file
    if args.log:
        if os.path.isfile(args.log):
            os.remove(args.log)
        else:
            os.makedirs(os.path.dirname(os.path.abspath(args.log)), exist_ok=True)
        log.set_file_log(args.log)
        log.debug_level = GS.debug_level = 10
    # The log setup finished, this is our first log message
    logger.debug('KiBot {} verbose level: {} started on {}'.format(__version__, args.verbose, datetime.now()))
    apply_warning_filter(args)
    log.stop_on_warnings = args.stop_on_warnings
<<<<<<< HEAD
    # Now we have the debug level set we can check (and optionally inform) KiCad info
    detect_windows()
    detect_macos()
    detect_kicad()
    debug_arguments(args)

    # Force iBoM to avoid the use of graphical stuff
    os.environ['INTERACTIVE_HTML_BOM_NO_DISPLAY'] = 'True'
    # Tell git that we don't want interactive stuff
    os.environ['GIT_TERMINAL_PROMPT'] = '0'

    # Parse global overwrite options
    parse_global_redef(args)
=======
>>>>>>> 6f5ca2cb

    # Now we have the debug level set we can check (and optionally inform) KiCad info
    logger.debug('Start of initialization')
    if args.gui:
        from .GUI.gui import show_splash
        show_splash(initialization, args)
    else:
        initialization(args)
    logger.debug('End of initialization')

    if args.banner is not None:
        try:
            id = int(args.banner)
        except ValueError:
            GS.exit_with_error(f'The banner option needs an integer ({id})', EXIT_BAD_ARGS)
        logger.info(get_banner(id))

    if args.help_outputs or args.help_list_outputs:
        print_outputs_help(args.rst, details=args.help_outputs)
        sys.exit(0)
    if args.help_output:
        print_output_help(args.help_output)
        sys.exit(0)
    if args.help_preflights:
        print_preflights_help(args.rst)
        sys.exit(0)
    if args.help_variants:
        print_variants_help(args.rst)
        sys.exit(0)
    if args.help_filters:
        print_filters_help(args.rst)
        sys.exit(0)
    if args.help_global_options:
        print_global_options_help(args.rst)
        sys.exit(0)
    if args.help_dependencies:
        print_dependencies(args.markdown, args.json, args.rst)
        sys.exit(0)
    if args.help_list_rotations:
        print_list_rotations()
        sys.exit(0)
    if args.help_list_offsets:
        print_list_offsets()
        sys.exit(0)
    if args.help_banners:
        for c, b in enumerate(BANNERS):
            logger.info('Banner '+str(c))
            logger.info(b)
        sys.exit(0)
    if args.help_errors:
        print_errors(args.rst)
        sys.exit(0)
    if args.example:
        check_board_file(args.board_file)
        if args.copy_options and not args.board_file:
            GS.exit_with_error('Asked to copy options but no PCB specified.', EXIT_BAD_ARGS)
        create_example(args.board_file, GS.out_dir, args.copy_options, args.copy_and_expand)
        sys.exit(0)
    if args.quick_start:
        # Some kind of wizard to get usable examples
        generate_examples(args.start, args.dry, args.type)
        sys.exit(0)

    # Determine the YAML file
    plot_config = solve_config(args.plot_config, args.only_names, args.gui or args.internal_check)
    if not (args.list or args.list_variants) or args.config_outs:
        # Determine the SCH file
        GS.set_sch(solve_schematic('.', args.schematic, args.board_file, plot_config))
        # Determine the PCB file
        GS.set_pcb(solve_board_file('.', args.board_file))
        # Determine the project file
        GS.set_pro(solve_project_file())
        check_needs_convert()

    # Parse preprocessor defines
    parse_defines(args)

    # Read the config file
<<<<<<< HEAD
=======
    logger.debug('Starting to load the configuration')
>>>>>>> 6f5ca2cb
    outputs = load_config(plot_config)

    # Is just "list the available targets"?
    if args.list:
        list_pre_and_outs(logger, outputs, args.config_outs, args.only_names, args.only_pre, args.only_groups,
                          args.output_name_first)
        sys.exit(0)

    if args.list_variants:
        list_variants(logger, args.only_names, args.sub_pcbs)
        sys.exit(0)

    if args.makefile:
        # Only create a makefile
        generate_makefile(args.makefile, plot_config, outputs)
    elif args.gui:
        from .GUI.gui import do_gui
        logger.debug('Starting the GUI')
        do_gui(plot_config, args.target, args.invert_sel, args.skip_pre, args.cli_order, args.no_priority)
    elif args.internal_check:
        from .GUI.analyze import analyze
        analyze()
    else:
        # Do all the job (preflight + outputs)
        generate_outputs(args.target, args.invert_sel, args.skip_pre, args.cli_order, args.no_priority,
                         dont_stop=args.dont_stop)
    # Print total warnings
    logger.log_totals()


if __name__ == "__main__":
    main()  # pragma: no cover<|MERGE_RESOLUTION|>--- conflicted
+++ resolved
@@ -29,11 +29,7 @@
   kibot [-v...] --help-output=HELP_OUTPUT
   kibot [-v...] [--rst] [-d OUT_DIR] --help-outputs
   kibot [-v...] [--rst] [-d OUT_DIR] --help-preflights
-<<<<<<< HEAD
   kibot [-v...] [--rst] [-d OUT_DIR] --help-variants
-=======
-  kibot [-v...] [--rst] --help-variants
->>>>>>> 6f5ca2cb
   kibot [-v...] --help-banners
   kibot [-v...] [--rst] --help-errors
   kibot -h | --help
@@ -147,11 +143,7 @@
                             print_global_options_help, print_dependencies, print_variants_help, print_errors,
                             print_list_rotations, print_list_offsets)
 from .kiplot import (generate_outputs, load_actions, config_output, generate_makefile, generate_examples, solve_schematic,
-<<<<<<< HEAD
                      solve_board_file, solve_project_file, check_board_file, exec_with_retry, load_config)
-=======
-                     solve_board_file, solve_project_file, check_board_file, load_config)
->>>>>>> 6f5ca2cb
 from .registrable import RegOutput
 GS.kibot_version = __version__
 
@@ -429,7 +421,6 @@
     logger.warning(W_ONWIN+'Running on Windows, this is experimental, please report any problem')
 
 
-<<<<<<< HEAD
 def detect_macos():  # pragma: no cover (Darwin)
     if platform.system() != 'Darwin':
         return
@@ -453,10 +444,12 @@
     exec_with_retry(cmd, FAILED_EXECUTE)
     GS.set_pcb(os.path.join(GS.pcb_dir, new_name))
     return True
-=======
+
+
 def initialization(args, progress=None):
+    detect_windows()
+    detect_macos()
     detect_kicad()
-    detect_windows()
     debug_arguments(args)
 
     # Force iBoM to avoid the use of graphical stuff
@@ -476,7 +469,6 @@
 
     # Load output and preflight plugins
     load_actions(progress)
->>>>>>> 6f5ca2cb
 
 
 def main():
@@ -500,22 +492,6 @@
     logger.debug('KiBot {} verbose level: {} started on {}'.format(__version__, args.verbose, datetime.now()))
     apply_warning_filter(args)
     log.stop_on_warnings = args.stop_on_warnings
-<<<<<<< HEAD
-    # Now we have the debug level set we can check (and optionally inform) KiCad info
-    detect_windows()
-    detect_macos()
-    detect_kicad()
-    debug_arguments(args)
-
-    # Force iBoM to avoid the use of graphical stuff
-    os.environ['INTERACTIVE_HTML_BOM_NO_DISPLAY'] = 'True'
-    # Tell git that we don't want interactive stuff
-    os.environ['GIT_TERMINAL_PROMPT'] = '0'
-
-    # Parse global overwrite options
-    parse_global_redef(args)
-=======
->>>>>>> 6f5ca2cb
 
     # Now we have the debug level set we can check (and optionally inform) KiCad info
     logger.debug('Start of initialization')
@@ -594,10 +570,7 @@
     parse_defines(args)
 
     # Read the config file
-<<<<<<< HEAD
-=======
     logger.debug('Starting to load the configuration')
->>>>>>> 6f5ca2cb
     outputs = load_config(plot_config)
 
     # Is just "list the available targets"?
