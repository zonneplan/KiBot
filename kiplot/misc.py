--- conflicted
+++ resolved
@@ -26,11 +26,8 @@
 KICAD2STEP_ERR = 18
 WONT_OVERWRITE = 19
 PCBDRAW_ERR = 20
-<<<<<<< HEAD
-CORRUPTED_SCH = 21
-=======
 SVG_SCH_PRINT = 21
->>>>>>> 976e91cd
+CORRUPTED_SCH = 22
 
 CMD_EESCHEMA_DO = 'eeschema_do'
 URL_EESCHEMA_DO = 'https://github.com/INTI-CMNB/kicad-automation-scripts'
